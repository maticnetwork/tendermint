--- conflicted
+++ resolved
@@ -7,13 +7,8 @@
 	"fmt"
 	"io"
 
-<<<<<<< HEAD
 	ethCrypto "github.com/ethereum/go-ethereum/crypto"
-	"github.com/tendermint/go-amino"
-=======
-	secp256k1 "github.com/tendermint/btcd/btcec"
 	amino "github.com/tendermint/go-amino"
->>>>>>> 0c9c3292
 	"github.com/tendermint/tendermint/crypto"
 )
 
@@ -140,22 +135,8 @@
 }
 
 func (pubKey PubKeySecp256k1) VerifyBytes(msg []byte, sig []byte) bool {
-<<<<<<< HEAD
 	hash := ethCrypto.Keccak256(msg)
 	return ethCrypto.VerifySignature(pubKey[:], hash, sig[:64])
-=======
-	pub, err := secp256k1.ParsePubKey(pubKey[:], secp256k1.S256())
-	if err != nil {
-		return false
-	}
-	parsedSig, err := secp256k1.ParseSignature(sig[:], secp256k1.S256())
-	if err != nil {
-		return false
-	}
-	// Underlying library ensures that this signature is in canonical form, to
-	// prevent Secp256k1 malleability from altering the sign of the s term.
-	return parsedSig.Verify(crypto.Sha256(msg), pub)
->>>>>>> 0c9c3292
 }
 
 func (pubKey PubKeySecp256k1) String() string {
