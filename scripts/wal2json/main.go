/*
	wal2json converts binary WAL file to JSON.

	Usage:
			wal2json <path-to-wal>
*/

package main

import (
	"fmt"
	"io"
	"os"

	cs "github.com/tendermint/tendermint/consensus"
	tmjson "github.com/tendermint/tendermint/libs/json"
)

func main() {
	if len(os.Args) < 2 {
		fmt.Println("missing one argument: <path-to-wal>")
		os.Exit(1)
	}

	f, err := os.Open(os.Args[1])
	if err != nil {
		panic(fmt.Errorf("failed to open WAL file: %v", err))
	}
	defer f.Close()

	dec := cs.NewWALDecoder(f)
	for {
		msg, err := dec.Decode()
		if err == io.EOF {
			break
		} else if err != nil {
			panic(fmt.Errorf("failed to decode msg: %v", err))
		}

		json, err := tmjson.Marshal(msg)
		if err != nil {
			panic(fmt.Errorf("failed to marshal msg: %v", err))
		}

		_, err = os.Stdout.Write(json)
		if err == nil {
			_, err = os.Stdout.Write([]byte("\n"))
		}

		if err == nil {
			if endMsg, ok := msg.Msg.(cs.EndHeightMessage); ok {
				_, err = os.Stdout.Write([]byte(fmt.Sprintf("ENDHEIGHT %d\n", endMsg.Height)))
			}
		}

		if err != nil {
			fmt.Println("Failed to write message", err)
<<<<<<< HEAD
			return
=======
			os.Exit(1) //nolint:gocritic
>>>>>>> 88623531
		}

	}
}<|MERGE_RESOLUTION|>--- conflicted
+++ resolved
@@ -55,11 +55,7 @@
 
 		if err != nil {
 			fmt.Println("Failed to write message", err)
-<<<<<<< HEAD
-			return
-=======
 			os.Exit(1) //nolint:gocritic
->>>>>>> 88623531
 		}
 
 	}
