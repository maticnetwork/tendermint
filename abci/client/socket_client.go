package abcicli

import (
	"bufio"
	"container/list"
	"errors"
	"fmt"
	"io"
	"net"
	"reflect"
	"time"

	"github.com/tendermint/tendermint/abci/types"
	tmnet "github.com/tendermint/tendermint/libs/net"
	"github.com/tendermint/tendermint/libs/service"
	tmsync "github.com/tendermint/tendermint/libs/sync"
	"github.com/tendermint/tendermint/libs/timer"
)

const (
	reqQueueSize    = 256 // TODO make configurable
	flushThrottleMS = 20  // Don't wait longer than...
)

// This is goroutine-safe, but users should beware that the application in
// general is not meant to be interfaced with concurrent callers.
type socketClient struct {
	service.BaseService

	addr        string
	mustConnect bool
	conn        net.Conn

	reqQueue   chan *ReqRes
	flushTimer *timer.ThrottleTimer

	mtx     tmsync.Mutex
	err     error
	reqSent *list.List                            // list of requests sent, waiting for response
	resCb   func(*types.Request, *types.Response) // called on all requests, if set.
}

var _ Client = (*socketClient)(nil)

// NewSocketClient creates a new socket client, which connects to a given
// address. If mustConnect is true, the client will return an error upon start
// if it fails to connect.
func NewSocketClient(addr string, mustConnect bool) Client {
	cli := &socketClient{
		reqQueue:    make(chan *ReqRes, reqQueueSize),
		flushTimer:  timer.NewThrottleTimer("socketClient", flushThrottleMS),
		mustConnect: mustConnect,

		addr:    addr,
		reqSent: list.New(),
		resCb:   nil,
	}
	cli.BaseService = *service.NewBaseService(nil, "socketClient", cli)
	return cli
}

// OnStart implements Service by connecting to the server and spawning reading
// and writing goroutines.
func (cli *socketClient) OnStart() error {
	var (
		err  error
		conn net.Conn
	)

	for {
		conn, err = tmnet.Connect(cli.addr)
		if err != nil {
			if cli.mustConnect {
				return err
			}
			cli.Logger.Error(fmt.Sprintf("abci.socketClient failed to connect to %v.  Retrying after %vs...",
				cli.addr, dialRetryIntervalSeconds), "err", err)
			time.Sleep(time.Second * dialRetryIntervalSeconds)
			continue
		}
		cli.conn = conn

		go cli.sendRequestsRoutine(conn)
		go cli.recvResponseRoutine(conn)

		return nil
	}
}

// OnStop implements Service by closing connection and flushing all queues.
func (cli *socketClient) OnStop() {
	if cli.conn != nil {
		cli.conn.Close()
	}

	cli.flushQueue()
	cli.flushTimer.Stop()
}

// Error returns an error if the client was stopped abruptly.
func (cli *socketClient) Error() error {
	cli.mtx.Lock()
	defer cli.mtx.Unlock()
	return cli.err
}

// SetResponseCallback sets a callback, which will be executed for each
// non-error & non-empty response from the server.
//
// NOTE: callback may get internally generated flush responses.
func (cli *socketClient) SetResponseCallback(resCb Callback) {
	cli.mtx.Lock()
	cli.resCb = resCb
	cli.mtx.Unlock()
}

//----------------------------------------

func (cli *socketClient) sendRequestsRoutine(conn io.Writer) {
	w := bufio.NewWriter(conn)
	for {
		select {
		case reqres := <-cli.reqQueue:
			// cli.Logger.Debug("Sent request", "requestType", reflect.TypeOf(reqres.Request), "request", reqres.Request)

			cli.willSendReq(reqres)
			err := types.WriteMessage(reqres.Request, w)
			if err != nil {
				cli.stopForError(fmt.Errorf("write to buffer: %w", err))
				return
			}

			// If it's a flush request, flush the current buffer.
			if _, ok := reqres.Request.Value.(*types.Request_Flush); ok {
				err = w.Flush()
				if err != nil {
					cli.stopForError(fmt.Errorf("flush buffer: %w", err))
					return
				}
			}
		case <-cli.flushTimer.Ch: // flush queue
			select {
			case cli.reqQueue <- NewReqRes(types.ToRequestFlush()):
			default:
				// Probably will fill the buffer, or retry later.
			}
		case <-cli.Quit():
			return
		}
	}
}

func (cli *socketClient) recvResponseRoutine(conn io.Reader) {
	r := bufio.NewReader(conn)
	for {
		var res = &types.Response{}
		err := types.ReadMessage(r, res)
		if err != nil {
			cli.stopForError(fmt.Errorf("read message: %w", err))
			return
		}

		// cli.Logger.Debug("Received response", "responseType", reflect.TypeOf(res), "response", res)

		switch r := res.Value.(type) {
		case *types.Response_Exception: // app responded with error
			// XXX After setting cli.err, release waiters (e.g. reqres.Done())
			cli.stopForError(errors.New(r.Exception.Error))
			return
		default:
			err := cli.didRecvResponse(res)
			if err != nil {
				cli.stopForError(err)
				return
			}
		}
	}
}

func (cli *socketClient) willSendReq(reqres *ReqRes) {
	cli.mtx.Lock()
	defer cli.mtx.Unlock()
	cli.reqSent.PushBack(reqres)
}

func (cli *socketClient) didRecvResponse(res *types.Response) error {
	cli.mtx.Lock()
	defer cli.mtx.Unlock()

	// Get the first ReqRes.
	next := cli.reqSent.Front()
	if next == nil {
		return fmt.Errorf("unexpected %v when nothing expected", reflect.TypeOf(res.Value))
	}

	reqres := next.Value.(*ReqRes)
	if !resMatchesReq(reqres.Request, res) {
		return fmt.Errorf("unexpected %v when response to %v expected",
			reflect.TypeOf(res.Value), reflect.TypeOf(reqres.Request.Value))
	}

	reqres.Response = res
	reqres.Done()            // release waiters
	cli.reqSent.Remove(next) // pop first item from linked list

	// Notify client listener if set (global callback).
	if cli.resCb != nil {
		cli.resCb(reqres.Request, res)
	}

	// Notify reqRes listener if set (request specific callback).
	//
	// NOTE: It is possible this callback isn't set on the reqres object. At this
	// point, in which case it will be called after, when it is set.
	if cb := reqres.GetCallback(); cb != nil {
		cb(res)
	}

	return nil
}

//----------------------------------------

func (cli *socketClient) EchoAsync(msg string) *ReqRes {
	return cli.queueRequest(types.ToRequestEcho(msg))
}

func (cli *socketClient) FlushAsync() *ReqRes {
	return cli.queueRequest(types.ToRequestFlush())
}

func (cli *socketClient) InfoAsync(req types.RequestInfo) *ReqRes {
	return cli.queueRequest(types.ToRequestInfo(req))
}

func (cli *socketClient) SetOptionAsync(req types.RequestSetOption) *ReqRes {
	return cli.queueRequest(types.ToRequestSetOption(req))
}

func (cli *socketClient) DeliverTxAsync(req types.RequestDeliverTx) *ReqRes {
	return cli.queueRequest(types.ToRequestDeliverTx(req))
}

func (cli *socketClient) CheckTxAsync(req types.RequestCheckTx) *ReqRes {
	return cli.queueRequest(types.ToRequestCheckTx(req))
}

func (cli *socketClient) QueryAsync(req types.RequestQuery) *ReqRes {
	return cli.queueRequest(types.ToRequestQuery(req))
}

func (cli *socketClient) CommitAsync() *ReqRes {
	return cli.queueRequest(types.ToRequestCommit())
}

func (cli *socketClient) InitChainAsync(req types.RequestInitChain) *ReqRes {
	return cli.queueRequest(types.ToRequestInitChain(req))
}

func (cli *socketClient) BeginBlockAsync(req types.RequestBeginBlock) *ReqRes {
	return cli.queueRequest(types.ToRequestBeginBlock(req))
}

func (cli *socketClient) EndBlockAsync(req types.RequestEndBlock) *ReqRes {
	return cli.queueRequest(types.ToRequestEndBlock(req))
}

func (cli *socketClient) ListSnapshotsAsync(req types.RequestListSnapshots) *ReqRes {
	return cli.queueRequest(types.ToRequestListSnapshots(req))
}

func (cli *socketClient) OfferSnapshotAsync(req types.RequestOfferSnapshot) *ReqRes {
	return cli.queueRequest(types.ToRequestOfferSnapshot(req))
}

func (cli *socketClient) LoadSnapshotChunkAsync(req types.RequestLoadSnapshotChunk) *ReqRes {
	return cli.queueRequest(types.ToRequestLoadSnapshotChunk(req))
}

func (cli *socketClient) ApplySnapshotChunkAsync(req types.RequestApplySnapshotChunk) *ReqRes {
	return cli.queueRequest(types.ToRequestApplySnapshotChunk(req))
}

//----------------------------------------

func (cli *socketClient) FlushSync() error {
	reqRes := cli.queueRequest(types.ToRequestFlush())
	if err := cli.Error(); err != nil {
		return err
	}
	reqRes.Wait() // NOTE: if we don't flush the queue, its possible to get stuck here
	return cli.Error()
}

func (cli *socketClient) EchoSync(msg string) (*types.ResponseEcho, error) {
	reqres := cli.queueRequest(types.ToRequestEcho(msg))
	if err := cli.FlushSync(); err != nil {
		return nil, err
	}

	return reqres.Response.GetEcho(), cli.Error()
}

func (cli *socketClient) InfoSync(req types.RequestInfo) (*types.ResponseInfo, error) {
	reqres := cli.queueRequest(types.ToRequestInfo(req))
	if err := cli.FlushSync(); err != nil {
		return nil, err
	}

	return reqres.Response.GetInfo(), cli.Error()
}

func (cli *socketClient) SetOptionSync(req types.RequestSetOption) (*types.ResponseSetOption, error) {
	reqres := cli.queueRequest(types.ToRequestSetOption(req))
	if err := cli.FlushSync(); err != nil {
		return nil, err
	}

	return reqres.Response.GetSetOption(), cli.Error()
}

func (cli *socketClient) DeliverTxSync(req types.RequestDeliverTx) (*types.ResponseDeliverTx, error) {
	reqres := cli.queueRequest(types.ToRequestDeliverTx(req))
	if err := cli.FlushSync(); err != nil {
		return nil, err
	}

	return reqres.Response.GetDeliverTx(), cli.Error()
}

func (cli *socketClient) CheckTxSync(req types.RequestCheckTx) (*types.ResponseCheckTx, error) {
	reqres := cli.queueRequest(types.ToRequestCheckTx(req))
	if err := cli.FlushSync(); err != nil {
		return nil, err
	}

	return reqres.Response.GetCheckTx(), cli.Error()
}

func (cli *socketClient) QuerySync(req types.RequestQuery) (*types.ResponseQuery, error) {
	reqres := cli.queueRequest(types.ToRequestQuery(req))
	if err := cli.FlushSync(); err != nil {
		return nil, err
	}

	return reqres.Response.GetQuery(), cli.Error()
}

func (cli *socketClient) CommitSync() (*types.ResponseCommit, error) {
	reqres := cli.queueRequest(types.ToRequestCommit())
	if err := cli.FlushSync(); err != nil {
		return nil, err
	}

	return reqres.Response.GetCommit(), cli.Error()
}

func (cli *socketClient) InitChainSync(req types.RequestInitChain) (*types.ResponseInitChain, error) {
	reqres := cli.queueRequest(types.ToRequestInitChain(req))
	if err := cli.FlushSync(); err != nil {
		return nil, err
	}

	return reqres.Response.GetInitChain(), cli.Error()
}

func (cli *socketClient) BeginBlockSync(req types.RequestBeginBlock) (*types.ResponseBeginBlock, error) {
	reqres := cli.queueRequest(types.ToRequestBeginBlock(req))
	if err := cli.FlushSync(); err != nil {
		return nil, err
	}

	return reqres.Response.GetBeginBlock(), cli.Error()
}

func (cli *socketClient) EndBlockSync(req types.RequestEndBlock) (*types.ResponseEndBlock, error) {
	reqres := cli.queueRequest(types.ToRequestEndBlock(req))
	if err := cli.FlushSync(); err != nil {
		return nil, err
	}

	return reqres.Response.GetEndBlock(), cli.Error()
}

//
// Side channel
//

func (cli *socketClient) BeginSideBlockAsync(req types.RequestBeginSideBlock) *ReqRes {
	return cli.queueRequest(types.ToRequestBeginSideBlock(req))
}

func (cli *socketClient) BeginSideBlockSync(req types.RequestBeginSideBlock) (*types.ResponseBeginSideBlock, error) {
	reqres := cli.queueRequest(types.ToRequestBeginSideBlock(req))
	cli.FlushSync()
	return reqres.Response.GetBeginSideBlock(), cli.Error()
}

func (cli *socketClient) DeliverSideTxAsync(req types.RequestDeliverSideTx) *ReqRes {
	return cli.queueRequest(types.ToRequestDeliverSideTx(req))
}

func (cli *socketClient) DeliverSideTxSync(req types.RequestDeliverSideTx) (*types.ResponseDeliverSideTx, error) {
	reqres := cli.queueRequest(types.ToRequestDeliverSideTx(req))
	cli.FlushSync()
	return reqres.Response.GetDeliverSideTx(), cli.Error()
}

func (cli *socketClient) ListSnapshotsSync(req types.RequestListSnapshots) (*types.ResponseListSnapshots, error) {
	reqres := cli.queueRequest(types.ToRequestListSnapshots(req))
	if err := cli.FlushSync(); err != nil {
		return nil, err
	}

	return reqres.Response.GetListSnapshots(), cli.Error()
}

func (cli *socketClient) OfferSnapshotSync(req types.RequestOfferSnapshot) (*types.ResponseOfferSnapshot, error) {
	reqres := cli.queueRequest(types.ToRequestOfferSnapshot(req))
	if err := cli.FlushSync(); err != nil {
		return nil, err
	}

	return reqres.Response.GetOfferSnapshot(), cli.Error()
}

func (cli *socketClient) LoadSnapshotChunkSync(
	req types.RequestLoadSnapshotChunk) (*types.ResponseLoadSnapshotChunk, error) {
	reqres := cli.queueRequest(types.ToRequestLoadSnapshotChunk(req))
	if err := cli.FlushSync(); err != nil {
		return nil, err
	}

	return reqres.Response.GetLoadSnapshotChunk(), cli.Error()
}

func (cli *socketClient) ApplySnapshotChunkSync(
	req types.RequestApplySnapshotChunk) (*types.ResponseApplySnapshotChunk, error) {
	reqres := cli.queueRequest(types.ToRequestApplySnapshotChunk(req))
	if err := cli.FlushSync(); err != nil {
		return nil, err
	}
	return reqres.Response.GetApplySnapshotChunk(), cli.Error()
}

//----------------------------------------

func (cli *socketClient) queueRequest(req *types.Request) *ReqRes {
	reqres := NewReqRes(req)

	// TODO: set cli.err if reqQueue times out
	cli.reqQueue <- reqres

	// Maybe auto-flush, or unset auto-flush
	switch req.Value.(type) {
	case *types.Request_Flush:
		cli.flushTimer.Unset()
	default:
		cli.flushTimer.Set()
	}

	return reqres
}

func (cli *socketClient) flushQueue() {
	cli.mtx.Lock()
	defer cli.mtx.Unlock()

	// mark all in-flight messages as resolved (they will get cli.Error())
	for req := cli.reqSent.Front(); req != nil; req = req.Next() {
		reqres := req.Value.(*ReqRes)
		reqres.Done()
	}

	// mark all queued messages as resolved
LOOP:
	for {
		select {
		case reqres := <-cli.reqQueue:
			reqres.Done()
		default:
			break LOOP
		}
	}
}

//----------------------------------------

func resMatchesReq(req *types.Request, res *types.Response) (ok bool) {
	switch req.Value.(type) {
	case *types.Request_Echo:
		_, ok = res.Value.(*types.Response_Echo)
	case *types.Request_Flush:
		_, ok = res.Value.(*types.Response_Flush)
	case *types.Request_Info:
		_, ok = res.Value.(*types.Response_Info)
	case *types.Request_SetOption:
		_, ok = res.Value.(*types.Response_SetOption)
	case *types.Request_DeliverTx:
		_, ok = res.Value.(*types.Response_DeliverTx)
	case *types.Request_CheckTx:
		_, ok = res.Value.(*types.Response_CheckTx)
	case *types.Request_Commit:
		_, ok = res.Value.(*types.Response_Commit)
	case *types.Request_Query:
		_, ok = res.Value.(*types.Response_Query)
	case *types.Request_InitChain:
		_, ok = res.Value.(*types.Response_InitChain)
	case *types.Request_BeginBlock:
		_, ok = res.Value.(*types.Response_BeginBlock)
	case *types.Request_EndBlock:
		_, ok = res.Value.(*types.Response_EndBlock)
<<<<<<< HEAD

	case *types.Request_BeginSideBlock:
		_, ok = res.Value.(*types.Response_BeginSideBlock)
	case *types.Request_DeliverSideTx:
		_, ok = res.Value.(*types.Response_DeliverSideTx)
=======
	case *types.Request_ApplySnapshotChunk:
		_, ok = res.Value.(*types.Response_ApplySnapshotChunk)
	case *types.Request_LoadSnapshotChunk:
		_, ok = res.Value.(*types.Response_LoadSnapshotChunk)
	case *types.Request_ListSnapshots:
		_, ok = res.Value.(*types.Response_ListSnapshots)
	case *types.Request_OfferSnapshot:
		_, ok = res.Value.(*types.Response_OfferSnapshot)
>>>>>>> 2672b91a
	}
	return ok
}

func (cli *socketClient) stopForError(err error) {
	if !cli.IsRunning() {
		return
	}

	cli.mtx.Lock()
	if cli.err == nil {
		cli.err = err
	}
	cli.mtx.Unlock()

	cli.Logger.Error(fmt.Sprintf("Stopping abci.socketClient for error: %v", err.Error()))
	if err := cli.Stop(); err != nil {
		cli.Logger.Error("Error stopping abci.socketClient", "err", err)
	}
}<|MERGE_RESOLUTION|>--- conflicted
+++ resolved
@@ -510,13 +510,10 @@
 		_, ok = res.Value.(*types.Response_BeginBlock)
 	case *types.Request_EndBlock:
 		_, ok = res.Value.(*types.Response_EndBlock)
-<<<<<<< HEAD
-
 	case *types.Request_BeginSideBlock:
 		_, ok = res.Value.(*types.Response_BeginSideBlock)
 	case *types.Request_DeliverSideTx:
 		_, ok = res.Value.(*types.Response_DeliverSideTx)
-=======
 	case *types.Request_ApplySnapshotChunk:
 		_, ok = res.Value.(*types.Response_ApplySnapshotChunk)
 	case *types.Request_LoadSnapshotChunk:
@@ -525,7 +522,6 @@
 		_, ok = res.Value.(*types.Response_ListSnapshots)
 	case *types.Request_OfferSnapshot:
 		_, ok = res.Value.(*types.Response_OfferSnapshot)
->>>>>>> 2672b91a
 	}
 	return ok
 }
