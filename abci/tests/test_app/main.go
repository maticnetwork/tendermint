--- conflicted
+++ resolved
@@ -68,11 +68,7 @@
 	}()
 
 	if err := ensureABCIIsUp(abciType, maxABCIConnectTries); err != nil {
-<<<<<<< HEAD
-		log.Printf("echo failed: %v", err)
-=======
 		log.Fatalf("echo failed: %v", err) //nolint:gocritic
->>>>>>> 88623531
 	}
 
 	client := startClient(abciType)
