--- conflicted
+++ resolved
@@ -83,11 +83,8 @@
 			Log:       phrase,
 			GasWanted: 10,
 			Tags: []cmn.KVPair{
-<<<<<<< HEAD
-				{[]byte("abc"), []byte("def")},
-=======
+
 				cmn.KVPair{Key: []byte("abc"), Value: []byte("def")},
->>>>>>> 0c9c3292
 			},
 		},
 		// TODO: add the rest
