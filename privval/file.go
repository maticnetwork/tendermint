--- conflicted
+++ resolved
@@ -152,16 +152,8 @@
 	LastSignState FilePVLastSignState
 }
 
-<<<<<<< HEAD
-// GenFilePV generates a new validator with randomly generated private key
-// and sets the filePaths, but does not call Save().
-func GenFilePV(keyFilePath, stateFilePath string) *FilePV {
-	// privKey := ed25519.GenPrivKey()
-	privKey := secp256k1.GenPrivKey()
-=======
 // NewFilePV generates a new validator from the given key and paths.
 func NewFilePV(privKey crypto.PrivKey, keyFilePath, stateFilePath string) *FilePV {
->>>>>>> 88623531
 	return &FilePV{
 		Key: FilePVKey{
 			Address:  privKey.PubKey().Address(),
@@ -179,7 +171,7 @@
 // GenFilePV generates a new validator with randomly generated private key
 // and sets the filePaths, but does not call Save().
 func GenFilePV(keyFilePath, stateFilePath string) *FilePV {
-	return NewFilePV(ed25519.GenPrivKey(), keyFilePath, stateFilePath)
+	return NewFilePV(secp256k1.GenPrivKey(), keyFilePath, stateFilePath)
 }
 
 // LoadFilePV loads a FilePV from the filePaths.  The FilePV handles double
