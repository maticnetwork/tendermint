package privval

import (
	"bytes"
	"errors"
	"fmt"
	"io/ioutil"
	"time"

	"github.com/gogo/protobuf/proto"

	"github.com/tendermint/tendermint/crypto"
<<<<<<< HEAD
=======
	"github.com/tendermint/tendermint/crypto/ed25519"
>>>>>>> b435d9aa
	"github.com/tendermint/tendermint/crypto/secp256k1"
	tmbytes "github.com/tendermint/tendermint/libs/bytes"
	tmjson "github.com/tendermint/tendermint/libs/json"
	tmos "github.com/tendermint/tendermint/libs/os"
	"github.com/tendermint/tendermint/libs/protoio"
	"github.com/tendermint/tendermint/libs/tempfile"
	tmproto "github.com/tendermint/tendermint/proto/tendermint/types"
	"github.com/tendermint/tendermint/types"
	tmtime "github.com/tendermint/tendermint/types/time"
)

// TODO: type ?
const (
	stepNone      int8 = 0 // Used to distinguish the initial state
	stepPropose   int8 = 1
	stepPrevote   int8 = 2
	stepPrecommit int8 = 3
)

// A vote is either stepPrevote or stepPrecommit.
func voteToStep(vote *tmproto.Vote) int8 {
	switch vote.Type {
	case tmproto.PrevoteType:
		return stepPrevote
	case tmproto.PrecommitType:
		return stepPrecommit
	default:
		panic(fmt.Sprintf("Unknown vote type: %v", vote.Type))
	}
}

//-------------------------------------------------------------------------------

// FilePVKey stores the immutable part of PrivValidator.
type FilePVKey struct {
	Address types.Address  `json:"address"`
	PubKey  crypto.PubKey  `json:"pub_key"`
	PrivKey crypto.PrivKey `json:"priv_key"`

	filePath string
}

// Save persists the FilePVKey to its filePath.
func (pvKey FilePVKey) Save() {
	outFile := pvKey.filePath
	if outFile == "" {
		panic("cannot save PrivValidator key: filePath not set")
	}

	jsonBytes, err := tmjson.MarshalIndent(pvKey, "", "  ")
	if err != nil {
		panic(err)
	}
	err = tempfile.WriteFileAtomic(outFile, jsonBytes, 0600)
	if err != nil {
		panic(err)
	}

}

//-------------------------------------------------------------------------------

// FilePVLastSignState stores the mutable part of PrivValidator.
type FilePVLastSignState struct {
	Height    int64            `json:"height"`
	Round     int32            `json:"round"`
	Step      int8             `json:"step"`
	Signature []byte           `json:"signature,omitempty"`
	SignBytes tmbytes.HexBytes `json:"signbytes,omitempty"`

	filePath string
}

// CheckHRS checks the given height, round, step (HRS) against that of the
// FilePVLastSignState. It returns an error if the arguments constitute a regression,
// or if they match but the SignBytes are empty.
// The returned boolean indicates whether the last Signature should be reused -
// it returns true if the HRS matches the arguments and the SignBytes are not empty (indicating
// we have already signed for this HRS, and can reuse the existing signature).
// It panics if the HRS matches the arguments, there's a SignBytes, but no Signature.
func (lss *FilePVLastSignState) CheckHRS(height int64, round int32, step int8) (bool, error) {

	if lss.Height > height {
		return false, fmt.Errorf("height regression. Got %v, last height %v", height, lss.Height)
	}

	if lss.Height == height {
		if lss.Round > round {
			return false, fmt.Errorf("round regression at height %v. Got %v, last round %v", height, round, lss.Round)
		}

		if lss.Round == round {
			if lss.Step > step {
				return false, fmt.Errorf(
					"step regression at height %v round %v. Got %v, last step %v",
					height,
					round,
					step,
					lss.Step,
				)
			} else if lss.Step == step {
				if lss.SignBytes != nil {
					if lss.Signature == nil {
						panic("pv: Signature is nil but SignBytes is not!")
					}
					return true, nil
				}
				return false, errors.New("no SignBytes found")
			}
		}
	}
	return false, nil
}

// Save persists the FilePvLastSignState to its filePath.
func (lss *FilePVLastSignState) Save() {
	outFile := lss.filePath
	if outFile == "" {
		panic("cannot save FilePVLastSignState: filePath not set")
	}
	jsonBytes, err := tmjson.MarshalIndent(lss, "", "  ")
	if err != nil {
		panic(err)
	}
	err = tempfile.WriteFileAtomic(outFile, jsonBytes, 0600)
	if err != nil {
		panic(err)
	}
}

//-------------------------------------------------------------------------------

// FilePV implements PrivValidator using data persisted to disk
// to prevent double signing.
// NOTE: the directories containing pv.Key.filePath and pv.LastSignState.filePath must already exist.
// It includes the LastSignature and LastSignBytes so we don't lose the signature
// if the process crashes after signing but before the resulting consensus message is processed.
type FilePV struct {
	Key           FilePVKey
	LastSignState FilePVLastSignState
}

// NewFilePV generates a new validator from the given key and paths.
func NewFilePV(privKey crypto.PrivKey, keyFilePath, stateFilePath string) *FilePV {
	return &FilePV{
		Key: FilePVKey{
			Address:  privKey.PubKey().Address(),
			PubKey:   privKey.PubKey(),
			PrivKey:  privKey,
			filePath: keyFilePath,
		},
		LastSignState: FilePVLastSignState{
			Step:     stepNone,
			filePath: stateFilePath,
		},
	}
}

// GenFilePV generates a new validator with randomly generated private key
// and sets the filePaths, but does not call Save().
<<<<<<< HEAD
func GenFilePV(keyFilePath, stateFilePath string) *FilePV {
	return NewFilePV(secp256k1.GenPrivKey(), keyFilePath, stateFilePath)
=======
func GenFilePV(keyFilePath, stateFilePath, keyType string) (*FilePV, error) {
	switch keyType {
	case types.ABCIPubKeyTypeSecp256k1:
		return NewFilePV(secp256k1.GenPrivKey(), keyFilePath, stateFilePath), nil
	case "", types.ABCIPubKeyTypeEd25519:
		return NewFilePV(ed25519.GenPrivKey(), keyFilePath, stateFilePath), nil
	default:
		return nil, fmt.Errorf("key type: %s is not supported", keyType)
	}
>>>>>>> b435d9aa
}

// LoadFilePV loads a FilePV from the filePaths.  The FilePV handles double
// signing prevention by persisting data to the stateFilePath.  If either file path
// does not exist, the program will exit.
func LoadFilePV(keyFilePath, stateFilePath string) *FilePV {
	return loadFilePV(keyFilePath, stateFilePath, true)
}

// LoadFilePVEmptyState loads a FilePV from the given keyFilePath, with an empty LastSignState.
// If the keyFilePath does not exist, the program will exit.
func LoadFilePVEmptyState(keyFilePath, stateFilePath string) *FilePV {
	return loadFilePV(keyFilePath, stateFilePath, false)
}

// If loadState is true, we load from the stateFilePath. Otherwise, we use an empty LastSignState.
func loadFilePV(keyFilePath, stateFilePath string, loadState bool) *FilePV {
	keyJSONBytes, err := ioutil.ReadFile(keyFilePath)
	if err != nil {
		tmos.Exit(err.Error())
	}
	pvKey := FilePVKey{}
	err = tmjson.Unmarshal(keyJSONBytes, &pvKey)
	if err != nil {
		tmos.Exit(fmt.Sprintf("Error reading PrivValidator key from %v: %v\n", keyFilePath, err))
	}

	// overwrite pubkey and address for convenience
	pvKey.PubKey = pvKey.PrivKey.PubKey()
	pvKey.Address = pvKey.PubKey.Address()
	pvKey.filePath = keyFilePath

	pvState := FilePVLastSignState{}

	if loadState {
		stateJSONBytes, err := ioutil.ReadFile(stateFilePath)
		if err != nil {
			tmos.Exit(err.Error())
		}
		err = tmjson.Unmarshal(stateJSONBytes, &pvState)
		if err != nil {
			tmos.Exit(fmt.Sprintf("Error reading PrivValidator state from %v: %v\n", stateFilePath, err))
		}
	}

	pvState.filePath = stateFilePath

	return &FilePV{
		Key:           pvKey,
		LastSignState: pvState,
	}
}

// LoadOrGenFilePV loads a FilePV from the given filePaths
// or else generates a new one and saves it to the filePaths.
func LoadOrGenFilePV(keyFilePath, stateFilePath string) (*FilePV, error) {
	var (
		pv  *FilePV
		err error
	)
	if tmos.FileExists(keyFilePath) {
		pv = LoadFilePV(keyFilePath, stateFilePath)
	} else {
		pv, err = GenFilePV(keyFilePath, stateFilePath, "")
		pv.Save()
	}
	return pv, err
}

// GetAddress returns the address of the validator.
// Implements PrivValidator.
func (pv *FilePV) GetAddress() types.Address {
	return pv.Key.Address
}

// GetPubKey returns the public key of the validator.
// Implements PrivValidator.
func (pv *FilePV) GetPubKey() (crypto.PubKey, error) {
	return pv.Key.PubKey, nil
}

// SignVote signs a canonical representation of the vote, along with the
// chainID. Implements PrivValidator.
func (pv *FilePV) SignVote(chainID string, vote *tmproto.Vote) error {
	if err := pv.signVote(chainID, vote); err != nil {
		return fmt.Errorf("error signing vote: %v", err)
	}
	return nil
}

// SignProposal signs a canonical representation of the proposal, along with
// the chainID. Implements PrivValidator.
func (pv *FilePV) SignProposal(chainID string, proposal *tmproto.Proposal) error {
	if err := pv.signProposal(chainID, proposal); err != nil {
		return fmt.Errorf("error signing proposal: %v", err)
	}
	return nil
}

// SignSideTxResult signs given data bytes
func (pv *FilePV) SignSideTxResult(sideTxResult *types.SideTxResultWithData) error {
	sig, err := pv.Key.PrivKey.Sign(sideTxResult.GetBytes())
	if err != nil {
		return err
	}
	sideTxResult.Sig = sig
	return nil
}

// Save persists the FilePV to disk.
func (pv *FilePV) Save() {
	pv.Key.Save()
	pv.LastSignState.Save()
}

// Reset resets all fields in the FilePV.
// NOTE: Unsafe!
func (pv *FilePV) Reset() {
	var sig []byte
	pv.LastSignState.Height = 0
	pv.LastSignState.Round = 0
	pv.LastSignState.Step = 0
	pv.LastSignState.Signature = sig
	pv.LastSignState.SignBytes = nil
	pv.Save()
}

// String returns a string representation of the FilePV.
func (pv *FilePV) String() string {
	return fmt.Sprintf(
		"PrivValidator{%v LH:%v, LR:%v, LS:%v}",
		pv.GetAddress(),
		pv.LastSignState.Height,
		pv.LastSignState.Round,
		pv.LastSignState.Step,
	)
}

//------------------------------------------------------------------------------------

// signVote checks if the vote is good to sign and sets the vote signature.
// It may need to set the timestamp as well if the vote is otherwise the same as
// a previously signed vote (ie. we crashed after signing but before the vote hit the WAL).
func (pv *FilePV) signVote(chainID string, vote *tmproto.Vote) error {
	height, round, step := vote.Height, vote.Round, voteToStep(vote)

	lss := pv.LastSignState

	sameHRS, err := lss.CheckHRS(height, round, step)
	if err != nil {
		return err
	}

	signBytes := types.VoteSignBytes(chainID, vote)

	// We might crash before writing to the wal,
	// causing us to try to re-sign for the same HRS.
	// If signbytes are the same, use the last signature.
	// If they only differ by timestamp, use last timestamp and signature
	// Otherwise, return error
	if sameHRS {
		if bytes.Equal(signBytes, lss.SignBytes) {
			vote.Signature = lss.Signature
		} else if timestamp, ok := checkVotesOnlyDifferByTimestamp(lss.SignBytes, signBytes); ok {
			vote.Timestamp = timestamp
			vote.Signature = lss.Signature
		} else {
			err = fmt.Errorf("conflicting data")
		}
		return err
	}

	// It passed the checks. Sign the vote
	sig, err := pv.Key.PrivKey.Sign(signBytes)
	if err != nil {
		return err
	}
	pv.saveSigned(height, round, step, signBytes, sig)
	vote.Signature = sig
	return nil
}

// signProposal checks if the proposal is good to sign and sets the proposal signature.
// It may need to set the timestamp as well if the proposal is otherwise the same as
// a previously signed proposal ie. we crashed after signing but before the proposal hit the WAL).
func (pv *FilePV) signProposal(chainID string, proposal *tmproto.Proposal) error {
	height, round, step := proposal.Height, proposal.Round, stepPropose

	lss := pv.LastSignState

	sameHRS, err := lss.CheckHRS(height, round, step)
	if err != nil {
		return err
	}

	signBytes := types.ProposalSignBytes(chainID, proposal)

	// We might crash before writing to the wal,
	// causing us to try to re-sign for the same HRS.
	// If signbytes are the same, use the last signature.
	// If they only differ by timestamp, use last timestamp and signature
	// Otherwise, return error
	if sameHRS {
		if bytes.Equal(signBytes, lss.SignBytes) {
			proposal.Signature = lss.Signature
		} else if timestamp, ok := checkProposalsOnlyDifferByTimestamp(lss.SignBytes, signBytes); ok {
			proposal.Timestamp = timestamp
			proposal.Signature = lss.Signature
		} else {
			err = fmt.Errorf("conflicting data")
		}
		return err
	}

	// It passed the checks. Sign the proposal
	sig, err := pv.Key.PrivKey.Sign(signBytes)
	if err != nil {
		return err
	}
	pv.saveSigned(height, round, step, signBytes, sig)
	proposal.Signature = sig
	return nil
}

// Persist height/round/step and signature
func (pv *FilePV) saveSigned(height int64, round int32, step int8,
	signBytes []byte, sig []byte) {

	pv.LastSignState.Height = height
	pv.LastSignState.Round = round
	pv.LastSignState.Step = step
	pv.LastSignState.Signature = sig
	pv.LastSignState.SignBytes = signBytes
	pv.LastSignState.Save()
}

//-----------------------------------------------------------------------------------------

// returns the timestamp from the lastSignBytes.
// returns true if the only difference in the votes is their timestamp.
func checkVotesOnlyDifferByTimestamp(lastSignBytes, newSignBytes []byte) (time.Time, bool) {
	var lastVote, newVote tmproto.CanonicalVote
	if err := protoio.UnmarshalDelimited(lastSignBytes, &lastVote); err != nil {
		panic(fmt.Sprintf("LastSignBytes cannot be unmarshalled into vote: %v", err))
	}
	if err := protoio.UnmarshalDelimited(newSignBytes, &newVote); err != nil {
		panic(fmt.Sprintf("signBytes cannot be unmarshalled into vote: %v", err))
	}

	lastTime := lastVote.Timestamp
	// set the times to the same value and check equality
	now := tmtime.Now()
	lastVote.Timestamp = now
	newVote.Timestamp = now

	return lastTime, proto.Equal(&newVote, &lastVote)
}

// returns the timestamp from the lastSignBytes.
// returns true if the only difference in the proposals is their timestamp
func checkProposalsOnlyDifferByTimestamp(lastSignBytes, newSignBytes []byte) (time.Time, bool) {
	var lastProposal, newProposal tmproto.CanonicalProposal
	if err := protoio.UnmarshalDelimited(lastSignBytes, &lastProposal); err != nil {
		panic(fmt.Sprintf("LastSignBytes cannot be unmarshalled into proposal: %v", err))
	}
	if err := protoio.UnmarshalDelimited(newSignBytes, &newProposal); err != nil {
		panic(fmt.Sprintf("signBytes cannot be unmarshalled into proposal: %v", err))
	}

	lastTime := lastProposal.Timestamp
	// set the times to the same value and check equality
	now := tmtime.Now()
	lastProposal.Timestamp = now
	newProposal.Timestamp = now

	return lastTime, proto.Equal(&newProposal, &lastProposal)
}<|MERGE_RESOLUTION|>--- conflicted
+++ resolved
@@ -10,10 +10,7 @@
 	"github.com/gogo/protobuf/proto"
 
 	"github.com/tendermint/tendermint/crypto"
-<<<<<<< HEAD
-=======
 	"github.com/tendermint/tendermint/crypto/ed25519"
->>>>>>> b435d9aa
 	"github.com/tendermint/tendermint/crypto/secp256k1"
 	tmbytes "github.com/tendermint/tendermint/libs/bytes"
 	tmjson "github.com/tendermint/tendermint/libs/json"
@@ -174,10 +171,6 @@
 
 // GenFilePV generates a new validator with randomly generated private key
 // and sets the filePaths, but does not call Save().
-<<<<<<< HEAD
-func GenFilePV(keyFilePath, stateFilePath string) *FilePV {
-	return NewFilePV(secp256k1.GenPrivKey(), keyFilePath, stateFilePath)
-=======
 func GenFilePV(keyFilePath, stateFilePath, keyType string) (*FilePV, error) {
 	switch keyType {
 	case types.ABCIPubKeyTypeSecp256k1:
@@ -187,7 +180,6 @@
 	default:
 		return nil, fmt.Errorf("key type: %s is not supported", keyType)
 	}
->>>>>>> b435d9aa
 }
 
 // LoadFilePV loads a FilePV from the filePaths.  The FilePV handles double
