--- conflicted
+++ resolved
@@ -145,11 +145,6 @@
 	}
 }
 
-<<<<<<< HEAD
-// /////////////////////////////////
-
-=======
->>>>>>> 88623531
 func newSignerListenerEndpoint(logger log.Logger, addr string, timeoutReadWrite time.Duration) *SignerListenerEndpoint {
 	proto, address := tmnet.ProtocolAndAddress(addr)
 
