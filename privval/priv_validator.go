--- conflicted
+++ resolved
@@ -308,7 +308,7 @@
 
 // returns the timestamp from the lastSignBytes.
 // returns true if the only difference in the votes is their timestamp.
-<<<<<<< HEAD
+//
 //func checkVotesOnlyDifferByTimestamp(lastSignBytes, newSignBytes []byte) (time.Time, bool) {
 //	var lastVote, newVote types.CanonicalJSONVote
 //	if err := cdc.UnmarshalJSON(lastSignBytes, &lastVote); err != nil {
@@ -324,7 +324,7 @@
 //	}
 //
 //	// set the times to the same value and check equality
-//	now := types.CanonicalTime(time.Now())
+//	now := types.CanonicalTime(tmtime.Now())
 //	lastVote.Timestamp = now
 //	newVote.Timestamp = now
 //	lastVoteBytes, _ := cdc.MarshalJSON(lastVote)
@@ -332,31 +332,6 @@
 //
 //	return lastTime, bytes.Equal(newVoteBytes, lastVoteBytes)
 //}
-=======
-func checkVotesOnlyDifferByTimestamp(lastSignBytes, newSignBytes []byte) (time.Time, bool) {
-	var lastVote, newVote types.CanonicalJSONVote
-	if err := cdc.UnmarshalJSON(lastSignBytes, &lastVote); err != nil {
-		panic(fmt.Sprintf("LastSignBytes cannot be unmarshalled into vote: %v", err))
-	}
-	if err := cdc.UnmarshalJSON(newSignBytes, &newVote); err != nil {
-		panic(fmt.Sprintf("signBytes cannot be unmarshalled into vote: %v", err))
-	}
-
-	lastTime, err := time.Parse(types.TimeFormat, lastVote.Timestamp)
-	if err != nil {
-		panic(err)
-	}
-
-	// set the times to the same value and check equality
-	now := types.CanonicalTime(tmtime.Now())
-	lastVote.Timestamp = now
-	newVote.Timestamp = now
-	lastVoteBytes, _ := cdc.MarshalJSON(lastVote)
-	newVoteBytes, _ := cdc.MarshalJSON(newVote)
-
-	return lastTime, bytes.Equal(newVoteBytes, lastVoteBytes)
-}
->>>>>>> 0c9c3292
 
 // returns the timestamp from the lastSignBytes.
 // returns true if the only difference in the proposals is their timestamp
