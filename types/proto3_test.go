package types

import (
	"testing"
	"time"

	"github.com/golang/protobuf/proto"
	"github.com/stretchr/testify/assert"

	"github.com/tendermint/tendermint/types/proto3"
)

func TestProto3Compatibility(t *testing.T) {
	tm, err := time.Parse("Mon Jan 2 15:04:05 -0700 MST 2006", "Mon Jan 2 15:04:05 -0700 MST 2006")
	assert.NoError(t, err)
	// add some nanos, otherwise protobuf will skip over this while amino (still) won't!
	tm = tm.Add(50000 * time.Nanosecond)
	seconds := tm.Unix()
	nanos := int32(tm.Nanosecond())
	t.Log("seconds", seconds)
	t.Log("nanos", nanos)

	pbHeader := proto3.Header{
		ChainID: "cosmos",
		Height:  150,
		Time:    &proto3.Timestamp{Seconds: seconds, Nanos: nanos},
		NumTxs:  7,
		LastBlockID: &proto3.BlockID{
			Hash: []byte("some serious hashing"),
			PartsHeader: &proto3.PartSetHeader{
				Total: 8,
				Hash:  []byte("some more serious hashing"),
			},
		},
		TotalTxs:       100,
		LastCommitHash: []byte("commit hash"),
		DataHash:       []byte("data hash"),
		ValidatorsHash: []byte("validators hash"),
	}
	aminoHeader := Header{
		ChainID: "cosmos",
		Height:  150,
		Time:    tm,
		NumTxs:  7,
		LastBlockID: BlockID{
			Hash: []byte("some serious hashing"),
			PartsHeader: PartSetHeader{
				Total: 8,
				Hash:  []byte("some more serious hashing"),
			},
		},
		TotalTxs:       100,
		LastCommitHash: []byte("commit hash"),
		DataHash:       []byte("data hash"),
		ValidatorsHash: []byte("validators hash"),
	}
	ab, err := cdc.MarshalBinaryBare(aminoHeader)
	assert.NoError(t, err, "unexpected error")

	pb, err := proto.Marshal(&pbHeader)
	assert.NoError(t, err, "unexpected error")
	// This works:
	assert.Equal(t, ab, pb, "encoding doesn't match")

	emptyLastBlockPb := proto3.Header{
<<<<<<< HEAD
		ChainID: "cosmos",
		Height:  150,
		Time:    &proto3.Timestamp{Seconds: seconds, Nanos: nanos},
		NumTxs:  7,
		// This is not fully skipped in amino (yet) although it is empty:
		LastBlockID: &proto3.BlockID{
			PartsHeader: &proto3.PartSetHeader{},
		},
=======
		ChainID:        "cosmos",
		Height:         150,
		Time:           &proto3.Timestamp{Seconds: seconds, Nanos: nanos},
		NumTxs:         7,
>>>>>>> 0c9c3292
		TotalTxs:       100,
		LastCommitHash: []byte("commit hash"),
		DataHash:       []byte("data hash"),
		ValidatorsHash: []byte("validators hash"),
	}
	emptyLastBlockAm := Header{
		ChainID:        "cosmos",
		Height:         150,
		Time:           tm,
		NumTxs:         7,
		TotalTxs:       100,
		LastCommitHash: []byte("commit hash"),
		DataHash:       []byte("data hash"),
		ValidatorsHash: []byte("validators hash"),
	}

	ab, err = cdc.MarshalBinaryBare(emptyLastBlockAm)
	assert.NoError(t, err, "unexpected error")

	pb, err = proto.Marshal(&emptyLastBlockPb)
	assert.NoError(t, err, "unexpected error")
	// This works:
	assert.Equal(t, ab, pb, "encoding doesn't match")

	pb, err = proto.Marshal(&proto3.Header{})
	assert.NoError(t, err, "unexpected error")
	t.Log(pb)

	// While in protobuf Header{} encodes to an empty byte slice it does not in amino:
	ab, err = cdc.MarshalBinaryBare(Header{})
	assert.NoError(t, err, "unexpected error")
	t.Log(ab)

	pb, err = proto.Marshal(&proto3.Timestamp{})
	assert.NoError(t, err, "unexpected error")
	t.Log(pb)

	ab, err = cdc.MarshalBinaryBare(time.Time{})
	assert.NoError(t, err, "unexpected error")
	t.Log(ab)
}<|MERGE_RESOLUTION|>--- conflicted
+++ resolved
@@ -63,21 +63,11 @@
 	assert.Equal(t, ab, pb, "encoding doesn't match")
 
 	emptyLastBlockPb := proto3.Header{
-<<<<<<< HEAD
-		ChainID: "cosmos",
-		Height:  150,
-		Time:    &proto3.Timestamp{Seconds: seconds, Nanos: nanos},
-		NumTxs:  7,
-		// This is not fully skipped in amino (yet) although it is empty:
-		LastBlockID: &proto3.BlockID{
-			PartsHeader: &proto3.PartSetHeader{},
-		},
-=======
+
 		ChainID:        "cosmos",
 		Height:         150,
 		Time:           &proto3.Timestamp{Seconds: seconds, Nanos: nanos},
 		NumTxs:         7,
->>>>>>> 0c9c3292
 		TotalTxs:       100,
 		LastCommitHash: []byte("commit hash"),
 		DataHash:       []byte("data hash"),
