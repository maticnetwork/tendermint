package types

import (
	"bytes"
	"errors"
	"fmt"
	"strings"
	"sync"
	"time"

	"github.com/tendermint/tendermint/crypto/merkle"
	"github.com/tendermint/tendermint/crypto/tmhash"
	cmn "github.com/tendermint/tendermint/libs/common"
)

const (
	// MaxHeaderBytes is a maximum header size (including amino overhead).
	MaxHeaderBytes int64 = 511

	// MaxAminoOverheadForBlock - maximum amino overhead to encode a block (up to
	// MaxBlockSizeBytes in size) not including it's parts except Data.
	//
	// Uvarint length of MaxBlockSizeBytes: 4 bytes
	// 2 fields (2 embedded):               2 bytes
	// Uvarint length of Data.Txs:          4 bytes
	// Data.Txs field:                      1 byte
	MaxAminoOverheadForBlock int64 = 11
)

// Block defines the atomic unit of a Tendermint blockchain.
// TODO: add Version byte
type Block struct {
	mtx        sync.Mutex
	Header     `json:"header"`
	Data       `json:"data"`
	Evidence   EvidenceData `json:"evidence"`
	LastCommit *Commit      `json:"last_commit"`
}

// MakeBlock returns a new block with an empty header, except what can be
// computed from itself.
// It populates the same set of fields validated by ValidateBasic.
func MakeBlock(height int64, txs []Tx, lastCommit *Commit, evidence []Evidence) *Block {
	block := &Block{
		Header: Header{
			Height: height,
			NumTxs: int64(len(txs)),
		},
		Data: Data{
			Txs: txs,
		},
		Evidence:   EvidenceData{Evidence: evidence},
		LastCommit: lastCommit,
	}
	block.fillHeader()
	return block
}

// ValidateBasic performs basic validation that doesn't involve state data.
// It checks the internal consistency of the block.
func (b *Block) ValidateBasic() error {
	if b == nil {
		return errors.New("Nil blocks are invalid")
	}
	b.mtx.Lock()
	defer b.mtx.Unlock()

	newTxs := int64(len(b.Data.Txs))
	if b.NumTxs != newTxs {
		return fmt.Errorf(
			"Wrong Block.Header.NumTxs. Expected %v, got %v",
			newTxs,
			b.NumTxs,
		)
	}
	if !bytes.Equal(b.LastCommitHash, b.LastCommit.Hash()) {
		return fmt.Errorf(
			"Wrong Block.Header.LastCommitHash.  Expected %v, got %v",
			b.LastCommitHash,
			b.LastCommit.Hash(),
		)
	}
	if b.Header.Height != 1 {
		if err := b.LastCommit.ValidateBasic(); err != nil {
			return err
		}
	}
	if !bytes.Equal(b.DataHash, b.Data.Hash()) {
		return fmt.Errorf(
			"Wrong Block.Header.DataHash.  Expected %v, got %v",
			b.DataHash,
			b.Data.Hash(),
		)
	}
	if !bytes.Equal(b.EvidenceHash, b.Evidence.Hash()) {
		return fmt.Errorf(
			"Wrong Block.Header.EvidenceHash.  Expected %v, got %v",
			b.EvidenceHash,
			b.Evidence.Hash(),
		)
	}
	return nil
}

// fillHeader fills in any remaining header fields that are a function of the block data
func (b *Block) fillHeader() {
	if b.LastCommitHash == nil {
		b.LastCommitHash = b.LastCommit.Hash()
	}
	if b.DataHash == nil {
		b.DataHash = b.Data.Hash()
	}
	if b.EvidenceHash == nil {
		b.EvidenceHash = b.Evidence.Hash()
	}
}

// Hash computes and returns the block hash.
// If the block is incomplete, block hash is nil for safety.
func (b *Block) Hash() cmn.HexBytes {
	if b == nil {
		return nil
	}
	b.mtx.Lock()
	defer b.mtx.Unlock()

	if b == nil || b.LastCommit == nil {
		return nil
	}
	b.fillHeader()
	return b.Header.Hash()
}

// MakePartSet returns a PartSet containing parts of a serialized block.
// This is the form in which the block is gossipped to peers.
// CONTRACT: partSize is greater than zero.
func (b *Block) MakePartSet(partSize int) *PartSet {
	if b == nil {
		return nil
	}
	b.mtx.Lock()
	defer b.mtx.Unlock()

	// We prefix the byte length, so that unmarshaling
	// can easily happen via a reader.
	bz, err := cdc.MarshalBinary(b)
	if err != nil {
		panic(err)
	}
	return NewPartSetFromData(bz, partSize)
}

// HashesTo is a convenience function that checks if a block hashes to the given argument.
// Returns false if the block is nil or the hash is empty.
func (b *Block) HashesTo(hash []byte) bool {
	if len(hash) == 0 {
		return false
	}
	if b == nil {
		return false
	}
	return bytes.Equal(b.Hash(), hash)
}

// Size returns size of the block in bytes.
func (b *Block) Size() int {
	bz, err := cdc.MarshalBinaryBare(b)
	if err != nil {
		return 0
	}
	return len(bz)
}

// String returns a string representation of the block
func (b *Block) String() string {
	return b.StringIndented("")
}

// StringIndented returns a string representation of the block
func (b *Block) StringIndented(indent string) string {
	if b == nil {
		return "nil-Block"
	}
	return fmt.Sprintf(`Block{
%s  %v
%s  %v
%s  %v
%s  %v
%s}#%v`,
		indent, b.Header.StringIndented(indent+"  "),
		indent, b.Data.StringIndented(indent+"  "),
		indent, b.Evidence.StringIndented(indent+"  "),
		indent, b.LastCommit.StringIndented(indent+"  "),
		indent, b.Hash())
}

// StringShort returns a shortened string representation of the block
func (b *Block) StringShort() string {
	if b == nil {
		return "nil-Block"
	}
	return fmt.Sprintf("Block#%v", b.Hash())
}

//-----------------------------------------------------------------------------

// MaxDataBytes returns the maximum size of block's data.
//
// XXX: Panics on negative result.
func MaxDataBytes(maxBytes int64, valsCount, evidenceCount int) int64 {
	maxDataBytes := maxBytes -
		MaxAminoOverheadForBlock -
		MaxHeaderBytes -
		int64(valsCount)*MaxVoteBytes -
		int64(evidenceCount)*MaxEvidenceBytes

	if maxDataBytes < 0 {
		panic(fmt.Sprintf(
			"Negative MaxDataBytes. BlockSize.MaxBytes=%d is too small to accommodate header&lastCommit&evidence=%d",
			maxBytes,
			-(maxDataBytes - maxBytes),
		))
	}

	return maxDataBytes

}

// MaxDataBytesUnknownEvidence returns the maximum size of block's data when
// evidence count is unknown. MaxEvidenceBytesPerBlock will be used as the size
// of evidence.
//
// XXX: Panics on negative result.
func MaxDataBytesUnknownEvidence(maxBytes int64, valsCount int) int64 {
	maxDataBytes := maxBytes -
		MaxAminoOverheadForBlock -
		MaxHeaderBytes -
		int64(valsCount)*MaxVoteBytes -
		MaxEvidenceBytesPerBlock(maxBytes)

	if maxDataBytes < 0 {
		panic(fmt.Sprintf(
			"Negative MaxDataBytesUnknownEvidence. BlockSize.MaxBytes=%d is too small to accommodate header&lastCommit&evidence=%d",
			maxBytes,
			-(maxDataBytes - maxBytes),
		))
	}

	return maxDataBytes
}

//-----------------------------------------------------------------------------

// Header defines the structure of a Tendermint block header
// TODO: limit header size
// NOTE: changes to the Header should be duplicated in the abci Header
// and in /docs/spec/blockchain/blockchain.md
type Header struct {
	// basic block info
	ChainID  string    `json:"chain_id"`
	Height   int64     `json:"height"`
	Time     time.Time `json:"time"`
	NumTxs   int64     `json:"num_txs"`
	TotalTxs int64     `json:"total_txs"`

	// prev block info
	LastBlockID BlockID `json:"last_block_id"`

	// hashes of block data
	LastCommitHash cmn.HexBytes `json:"last_commit_hash"` // commit from validators from the last block
	DataHash       cmn.HexBytes `json:"data_hash"`        // transactions

	// hashes from the app output from the prev block
<<<<<<< HEAD
	ValidatorsHash  cmn.HexBytes `json:"validators_hash"`   // validators for the current block
	ConsensusHash   cmn.HexBytes `json:"consensus_hash"`    // consensus params for current block
	AppHash         cmn.HexBytes `json:"app_hash"`          // state after txs from the previous block
	LastResultsHash cmn.HexBytes `json:"last_results_hash"` // root hash of all results from the txs from the previous block
	Votes           []*Vote      `json:"votes"`
=======
	ValidatorsHash     cmn.HexBytes `json:"validators_hash"`      // validators for the current block
	NextValidatorsHash cmn.HexBytes `json:"next_validators_hash"` // validators for the next block
	ConsensusHash      cmn.HexBytes `json:"consensus_hash"`       // consensus params for current block
	AppHash            cmn.HexBytes `json:"app_hash"`             // state after txs from the previous block
	LastResultsHash    cmn.HexBytes `json:"last_results_hash"`    // root hash of all results from the txs from the previous block

>>>>>>> 0c9c3292
	// consensus info
	EvidenceHash    cmn.HexBytes `json:"evidence_hash"`    // evidence included in the block
	ProposerAddress Address      `json:"proposer_address"` // original proposer of the block
}

// Hash returns the hash of the header.
// Returns nil if ValidatorHash is missing,
// since a Header is not valid unless there is
// a ValidatorsHash (corresponding to the validator set).
func (h *Header) Hash() cmn.HexBytes {
	if h == nil || len(h.ValidatorsHash) == 0 {
		return nil
	}
	return merkle.SimpleHashFromMap(map[string]merkle.Hasher{
		"ChainID":        aminoHasher(h.ChainID),
		"Height":         aminoHasher(h.Height),
		"Time":           aminoHasher(h.Time),
		"NumTxs":         aminoHasher(h.NumTxs),
		"TotalTxs":       aminoHasher(h.TotalTxs),
		"LastBlockID":    aminoHasher(h.LastBlockID),
		"LastCommit":     aminoHasher(h.LastCommitHash),
		"Data":           aminoHasher(h.DataHash),
		"Validators":     aminoHasher(h.ValidatorsHash),
		"NextValidators": aminoHasher(h.NextValidatorsHash),
		"App":            aminoHasher(h.AppHash),
		"Consensus":      aminoHasher(h.ConsensusHash),
		"Results":        aminoHasher(h.LastResultsHash),
		"Evidence":       aminoHasher(h.EvidenceHash),
		"Proposer":       aminoHasher(h.ProposerAddress),
	})
}

// StringIndented returns a string representation of the header
func (h *Header) StringIndented(indent string) string {
	if h == nil {
		return "nil-Header"
	}
	return fmt.Sprintf(`Header{
%s  ChainID:        %v
%s  Height:         %v
%s  Time:           %v
%s  NumTxs:         %v
%s  TotalTxs:       %v
%s  LastBlockID:    %v
%s  LastCommit:     %v
%s  Data:           %v
%s  Votes: 			%v
%s  Validators:     %v
%s  NextValidators: %v
%s  App:            %v
%s  Consensus:       %v
%s  Results:        %v
%s  Evidence:       %v
%s  Proposer:       %v
%s}#%v`,
		indent, h.ChainID,
		indent, h.Height,
		indent, h.Time,
		indent, h.NumTxs,
		indent, h.TotalTxs,
		indent, h.LastBlockID,
		indent, h.LastCommitHash,
		indent, h.DataHash,
		indent, h.Votes,
		indent, h.ValidatorsHash,
		indent, h.NextValidatorsHash,
		indent, h.AppHash,
		indent, h.ConsensusHash,
		indent, h.LastResultsHash,
		indent, h.EvidenceHash,
		indent, h.ProposerAddress,
		indent, h.Hash())
}

//-------------------------------------

// Commit contains the evidence that a block was committed by a set of validators.
// NOTE: Commit is empty for height 1, but never nil.
type Commit struct {
	// NOTE: The Precommits are in order of address to preserve the bonded ValidatorSet order.
	// Any peer with a block can gossip precommits by index with a peer without recalculating the
	// active ValidatorSet.
	BlockID    BlockID `json:"block_id"`
	Precommits []*Vote `json:"precommits"`

	// Volatile
	firstPrecommit *Vote
	hash           cmn.HexBytes
	bitArray       *cmn.BitArray
}

// FirstPrecommit returns the first non-nil precommit in the commit.
// If all precommits are nil, it returns an empty precommit with height 0.
func (commit *Commit) FirstPrecommit() *Vote {
	if len(commit.Precommits) == 0 {
		return nil
	}
	if commit.firstPrecommit != nil {
		return commit.firstPrecommit
	}
	for _, precommit := range commit.Precommits {
		if precommit != nil {
			commit.firstPrecommit = precommit
			return precommit
		}
	}
	return &Vote{
		Type: VoteTypePrecommit,
	}
}

// Height returns the height of the commit
func (commit *Commit) Height() int64 {
	if len(commit.Precommits) == 0 {
		return 0
	}
	return commit.FirstPrecommit().Height
}

// Round returns the round of the commit
func (commit *Commit) Round() int {
	if len(commit.Precommits) == 0 {
		return 0
	}
	return commit.FirstPrecommit().Round
}

// Type returns the vote type of the commit, which is always VoteTypePrecommit
func (commit *Commit) Type() byte {
	return VoteTypePrecommit
}

// Size returns the number of votes in the commit
func (commit *Commit) Size() int {
	if commit == nil {
		return 0
	}
	return len(commit.Precommits)
}

// BitArray returns a BitArray of which validators voted in this commit
func (commit *Commit) BitArray() *cmn.BitArray {
	if commit.bitArray == nil {
		commit.bitArray = cmn.NewBitArray(len(commit.Precommits))
		for i, precommit := range commit.Precommits {
			// TODO: need to check the BlockID otherwise we could be counting conflicts,
			// not just the one with +2/3 !
			commit.bitArray.SetIndex(i, precommit != nil)
		}
	}
	return commit.bitArray
}

// GetByIndex returns the vote corresponding to a given validator index
func (commit *Commit) GetByIndex(index int) *Vote {
	return commit.Precommits[index]
}

// IsCommit returns true if there is at least one vote
func (commit *Commit) IsCommit() bool {
	return len(commit.Precommits) != 0
}

// ValidateBasic performs basic validation that doesn't involve state data.
// Does not actually check the cryptographic signatures.
func (commit *Commit) ValidateBasic() error {
	if commit.BlockID.IsZero() {
		return errors.New("Commit cannot be for nil block")
	}
	if len(commit.Precommits) == 0 {
		return errors.New("No precommits in commit")
	}
	height, round := commit.Height(), commit.Round()

	// Validate the precommits.
	for _, precommit := range commit.Precommits {
		// It's OK for precommits to be missing.
		if precommit == nil {
			continue
		}
		// Ensure that all votes are precommits.
		if precommit.Type != VoteTypePrecommit {
			return fmt.Errorf("Invalid commit vote. Expected precommit, got %v",
				precommit.Type)
		}
		// Ensure that all heights are the same.
		if precommit.Height != height {
			return fmt.Errorf("Invalid commit precommit height. Expected %v, got %v",
				height, precommit.Height)
		}
		// Ensure that all rounds are the same.
		if precommit.Round != round {
			return fmt.Errorf("Invalid commit precommit round. Expected %v, got %v",
				round, precommit.Round)
		}
	}
	return nil
}

// Hash returns the hash of the commit
func (commit *Commit) Hash() cmn.HexBytes {
	if commit == nil {
		return nil
	}
	if commit.hash == nil {
		bs := make([]merkle.Hasher, len(commit.Precommits))
		for i, precommit := range commit.Precommits {
			bs[i] = aminoHasher(precommit)
		}
		commit.hash = merkle.SimpleHashFromHashers(bs)
	}
	return commit.hash
}

// StringIndented returns a string representation of the commit
func (commit *Commit) StringIndented(indent string) string {
	if commit == nil {
		return "nil-Commit"
	}
	precommitStrings := make([]string, len(commit.Precommits))
	for i, precommit := range commit.Precommits {
		precommitStrings[i] = precommit.String()
	}
	return fmt.Sprintf(`Commit{
%s  BlockID:    %v
%s  Precommits:
%s    %v
%s}#%v`,
		indent, commit.BlockID,
		indent,
		indent, strings.Join(precommitStrings, "\n"+indent+"    "),
		indent, commit.hash)
}

//-----------------------------------------------------------------------------

// SignedHeader is a header along with the commits that prove it.
type SignedHeader struct {
	*Header `json:"header"`
	Commit  *Commit `json:"commit"`
}

// ValidateBasic does basic consistency checks and makes sure the header
// and commit are consistent.
//
// NOTE: This does not actually check the cryptographic signatures.  Make
// sure to use a Verifier to validate the signatures actually provide a
// significantly strong proof for this header's validity.
func (sh SignedHeader) ValidateBasic(chainID string) error {

	// Make sure the header is consistent with the commit.
	if sh.Header == nil {
		return errors.New("SignedHeader missing header.")
	}
	if sh.Commit == nil {
		return errors.New("SignedHeader missing commit (precommit votes).")
	}
	// Check ChainID.
	if sh.ChainID != chainID {
		return fmt.Errorf("Header belongs to another chain '%s' not '%s'",
			sh.ChainID, chainID)
	}
	// Check Height.
	if sh.Commit.Height() != sh.Height {
		return fmt.Errorf("SignedHeader header and commit height mismatch: %v vs %v",
			sh.Height, sh.Commit.Height())
	}
	// Check Hash.
	hhash := sh.Hash()
	chash := sh.Commit.BlockID.Hash
	if !bytes.Equal(hhash, chash) {
		return fmt.Errorf("SignedHeader commit signs block %X, header is block %X",
			chash, hhash)
	}
	// ValidateBasic on the Commit.
	err := sh.Commit.ValidateBasic()
	if err != nil {
		return cmn.ErrorWrap(err, "commit.ValidateBasic failed during SignedHeader.ValidateBasic")
	}
	return nil
}

func (sh SignedHeader) String() string {
	return sh.StringIndented("")
}

// StringIndented returns a string representation of the SignedHeader.
func (sh SignedHeader) StringIndented(indent string) string {
	return fmt.Sprintf(`SignedHeader{
%s  %v
%s  %v
%s}`,
		indent, sh.Header.StringIndented(indent+"  "),
		indent, sh.Commit.StringIndented(indent+"  "),
		indent)
	return ""
}

//-----------------------------------------------------------------------------

// Data contains the set of transactions included in the block
type Data struct {

	// Txs that will be applied by state @ block.Height+1.
	// NOTE: not all txs here are valid.  We're just agreeing on the order first.
	// This means that block.AppHash does not include these txs.
	Txs Txs `json:"txs"`

	// Volatile
	hash cmn.HexBytes
}

// Hash returns the hash of the data
func (data *Data) Hash() cmn.HexBytes {
	if data == nil {
		return (Txs{}).Hash()
	}
	if data.hash == nil {
		data.hash = data.Txs.Hash() // NOTE: leaves of merkle tree are TxIDs
	}
	return data.hash
}

// StringIndented returns a string representation of the transactions
func (data *Data) StringIndented(indent string) string {
	if data == nil {
		return "nil-Data"
	}
	txStrings := make([]string, cmn.MinInt(len(data.Txs), 21))
	for i, tx := range data.Txs {
		if i == 20 {
			txStrings[i] = fmt.Sprintf("... (%v total)", len(data.Txs))
			break
		}
		txStrings[i] = fmt.Sprintf("%X (%d bytes)", tx.Hash(), len(tx))
	}
	return fmt.Sprintf(`Data{
%s  %v
%s}#%v`,
		indent, strings.Join(txStrings, "\n"+indent+"  "),
		indent, data.hash)
}

//-----------------------------------------------------------------------------

// EvidenceData contains any evidence of malicious wrong-doing by validators
type EvidenceData struct {
	Evidence EvidenceList `json:"evidence"`

	// Volatile
	hash cmn.HexBytes
}

// Hash returns the hash of the data.
func (data *EvidenceData) Hash() cmn.HexBytes {
	if data.hash == nil {
		data.hash = data.Evidence.Hash()
	}
	return data.hash
}

// StringIndented returns a string representation of the evidence.
func (data *EvidenceData) StringIndented(indent string) string {
	if data == nil {
		return "nil-Evidence"
	}
	evStrings := make([]string, cmn.MinInt(len(data.Evidence), 21))
	for i, ev := range data.Evidence {
		if i == 20 {
			evStrings[i] = fmt.Sprintf("... (%v total)", len(data.Evidence))
			break
		}
		evStrings[i] = fmt.Sprintf("Evidence:%v", ev)
	}
	return fmt.Sprintf(`EvidenceData{
%s  %v
%s}#%v`,
		indent, strings.Join(evStrings, "\n"+indent+"  "),
		indent, data.hash)
	return ""
}

//--------------------------------------------------------------------------------

// BlockID defines the unique ID of a block as its Hash and its PartSetHeader
type BlockID struct {
	Hash        cmn.HexBytes  `json:"hash"`
	PartsHeader PartSetHeader `json:"parts"`
}

// IsZero returns true if this is the BlockID for a nil-block
func (blockID BlockID) IsZero() bool {
	return len(blockID.Hash) == 0 && blockID.PartsHeader.IsZero()
}

// Equals returns true if the BlockID matches the given BlockID
func (blockID BlockID) Equals(other BlockID) bool {
	return bytes.Equal(blockID.Hash, other.Hash) &&
		blockID.PartsHeader.Equals(other.PartsHeader)
}

// Key returns a machine-readable string representation of the BlockID
func (blockID BlockID) Key() string {
	bz, err := cdc.MarshalBinaryBare(blockID.PartsHeader)
	if err != nil {
		panic(err)
	}
	return string(blockID.Hash) + string(bz)
}

// String returns a human readable string representation of the BlockID
func (blockID BlockID) String() string {
	return fmt.Sprintf(`%v:%v`, blockID.Hash, blockID.PartsHeader)
}

//-------------------------------------------------------

type hasher struct {
	item interface{}
}

func (h hasher) Hash() []byte {
	hasher := tmhash.New()
	if h.item != nil && !cmn.IsTypedNil(h.item) && !cmn.IsEmpty(h.item) {
		bz, err := cdc.MarshalBinaryBare(h.item)
		if err != nil {
			panic(err)
		}
		_, err = hasher.Write(bz)
		if err != nil {
			panic(err)
		}
	}
	return hasher.Sum(nil)

}

func aminoHash(item interface{}) []byte {
	h := hasher{item}
	return h.Hash()
}

func aminoHasher(item interface{}) merkle.Hasher {
	return hasher{item}
}<|MERGE_RESOLUTION|>--- conflicted
+++ resolved
@@ -271,20 +271,13 @@
 	DataHash       cmn.HexBytes `json:"data_hash"`        // transactions
 
 	// hashes from the app output from the prev block
-<<<<<<< HEAD
-	ValidatorsHash  cmn.HexBytes `json:"validators_hash"`   // validators for the current block
-	ConsensusHash   cmn.HexBytes `json:"consensus_hash"`    // consensus params for current block
-	AppHash         cmn.HexBytes `json:"app_hash"`          // state after txs from the previous block
-	LastResultsHash cmn.HexBytes `json:"last_results_hash"` // root hash of all results from the txs from the previous block
-	Votes           []*Vote      `json:"votes"`
-=======
+
 	ValidatorsHash     cmn.HexBytes `json:"validators_hash"`      // validators for the current block
 	NextValidatorsHash cmn.HexBytes `json:"next_validators_hash"` // validators for the next block
 	ConsensusHash      cmn.HexBytes `json:"consensus_hash"`       // consensus params for current block
 	AppHash            cmn.HexBytes `json:"app_hash"`             // state after txs from the previous block
 	LastResultsHash    cmn.HexBytes `json:"last_results_hash"`    // root hash of all results from the txs from the previous block
-
->>>>>>> 0c9c3292
+	Votes              []*Vote      `json:"votes"`
 	// consensus info
 	EvidenceHash    cmn.HexBytes `json:"evidence_hash"`    // evidence included in the block
 	ProposerAddress Address      `json:"proposer_address"` // original proposer of the block
