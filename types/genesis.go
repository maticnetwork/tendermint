package types

import (
	"bytes"
	"encoding/json"
	"fmt"
	"io/ioutil"
	"time"

	"github.com/tendermint/tendermint/crypto"
	cmn "github.com/tendermint/tendermint/libs/common"
	tmtime "github.com/tendermint/tendermint/types/time"
)

const (
	// MaxChainIDLen is a maximum length of the chain ID.
	MaxChainIDLen = 50
)

//------------------------------------------------------------
// core types for a genesis definition

// GenesisValidator is an initial validator.
type GenesisValidator struct {
	Address Address       `json:"address"`
	PubKey  crypto.PubKey `json:"pub_key"`
	Power   int64         `json:"power"`
	Name    string        `json:"name"`
}

// GenesisDoc defines the initial conditions for a tendermint blockchain, in particular its validator set.
type GenesisDoc struct {
	GenesisTime     time.Time          `json:"genesis_time"`
	ChainID         string             `json:"chain_id"`
	ConsensusParams *ConsensusParams   `json:"consensus_params,omitempty"`
	Validators      []GenesisValidator `json:"validators,omitempty"`
	AppHash         cmn.HexBytes       `json:"app_hash"`
	AppState        json.RawMessage    `json:"app_state,omitempty"`
}

// SaveAs is a utility method for saving GenensisDoc as a JSON file.
func (genDoc *GenesisDoc) SaveAs(file string) error {
	genDocBytes, err := cdc.MarshalJSONIndent(genDoc, "", "  ")
	if err != nil {
		return err
	}
	return cmn.WriteFile(file, genDocBytes, 0644)
}

// ValidatorHash returns the hash of the validator set contained in the GenesisDoc
func (genDoc *GenesisDoc) ValidatorHash() []byte {
	vals := make([]*Validator, len(genDoc.Validators))
	for i, v := range genDoc.Validators {
		vals[i] = NewValidator(v.PubKey, v.Power)
	}
	vset := NewValidatorSet(vals)
	return vset.Hash()
}

// ValidateAndComplete checks that all necessary fields are present
// and fills in defaults for optional fields left empty
func (genDoc *GenesisDoc) ValidateAndComplete() error {
	if genDoc.ChainID == "" {
		return cmn.NewError("Genesis doc must include non-empty chain_id")
	}
<<<<<<< HEAD
=======
	if len(genDoc.ChainID) > MaxChainIDLen {
		return cmn.NewError("chain_id in genesis doc is too long (max: %d)", MaxChainIDLen)
	}

>>>>>>> 0c9c3292
	if genDoc.ConsensusParams == nil {
		genDoc.ConsensusParams = DefaultConsensusParams()
	} else {
		if err := genDoc.ConsensusParams.Validate(); err != nil {
			return err
		}
	}

	for i, v := range genDoc.Validators {
		if v.Power == 0 {
			return cmn.NewError("The genesis file cannot contain validators with no voting power: %v", v)
		}
		if len(v.Address) > 0 && !bytes.Equal(v.PubKey.Address(), v.Address) {
			return cmn.NewError("Incorrect address for validator %v in the genesis file, should be %v", v, v.PubKey.Address())
		}
		if len(v.Address) == 0 {
			genDoc.Validators[i].Address = v.PubKey.Address()
		}
	}

	if genDoc.GenesisTime.IsZero() {
		genDoc.GenesisTime = tmtime.Now()
	}

	return nil
}

//------------------------------------------------------------
// Make genesis state from file

// GenesisDocFromJSON unmarshalls JSON data into a GenesisDoc.
func GenesisDocFromJSON(jsonBlob []byte) (*GenesisDoc, error) {
	genDoc := GenesisDoc{}
	err := cdc.UnmarshalJSON(jsonBlob, &genDoc)
	if err != nil {
		return nil, err
	}
	if err := genDoc.ValidateAndComplete(); err != nil {
		return nil, err
	}

	return &genDoc, err
}

// GenesisDocFromFile reads JSON data from a file and unmarshalls it into a GenesisDoc.
func GenesisDocFromFile(genDocFile string) (*GenesisDoc, error) {
	jsonBlob, err := ioutil.ReadFile(genDocFile)
	if err != nil {
		return nil, cmn.ErrorWrap(err, "Couldn't read GenesisDoc file")
	}
	genDoc, err := GenesisDocFromJSON(jsonBlob)
	if err != nil {
		return nil, cmn.ErrorWrap(err, fmt.Sprintf("Error reading GenesisDoc at %v", genDocFile))
	}
	return genDoc, nil
}<|MERGE_RESOLUTION|>--- conflicted
+++ resolved
@@ -63,13 +63,10 @@
 	if genDoc.ChainID == "" {
 		return cmn.NewError("Genesis doc must include non-empty chain_id")
 	}
-<<<<<<< HEAD
-=======
 	if len(genDoc.ChainID) > MaxChainIDLen {
 		return cmn.NewError("chain_id in genesis doc is too long (max: %d)", MaxChainIDLen)
 	}
 
->>>>>>> 0c9c3292
 	if genDoc.ConsensusParams == nil {
 		genDoc.ConsensusParams = DefaultConsensusParams()
 	} else {
