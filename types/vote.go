--- conflicted
+++ resolved
@@ -79,6 +79,7 @@
 		ValidatorAddress: vote.ValidatorAddress,
 		Timestamp:        vote.Timestamp,
 		Signature:        vote.Signature,
+		Data:             vote.Data,
 	}
 }
 
@@ -169,14 +170,8 @@
 	if len(vote.Signature) == 0 {
 		return errors.New("signature is missing")
 	}
-<<<<<<< HEAD
-	// if len(vote.Signature) > MaxSignatureSize {
-	// 	return fmt.Errorf("Signature is too big (max: %d)", MaxSignatureSize)
-	// }
-=======
 	if len(vote.Signature) > MaxSignatureSize {
 		return fmt.Errorf("signature is too big (max: %d)", MaxSignatureSize)
 	}
->>>>>>> af992361
 	return nil
 }