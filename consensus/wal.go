package consensus

import (
	"encoding/binary"
	"errors"
	"fmt"
	"hash/crc32"
	"io"
	"path/filepath"
	"time"

	"github.com/gogo/protobuf/proto"

	auto "github.com/tendermint/tendermint/libs/autofile"
	tmjson "github.com/tendermint/tendermint/libs/json"
	"github.com/tendermint/tendermint/libs/log"
	tmos "github.com/tendermint/tendermint/libs/os"
	"github.com/tendermint/tendermint/libs/service"
	tmcons "github.com/tendermint/tendermint/proto/tendermint/consensus"
	tmtime "github.com/tendermint/tendermint/types/time"
)

const (
	// time.Time + max consensus msg size
	maxMsgSizeBytes = maxMsgSize + 24

	// how often the WAL should be sync'd during period sync'ing
	walDefaultFlushInterval = 2 * time.Second
)

//--------------------------------------------------------
// types and functions for savings consensus messages

// TimedWALMessage wraps WALMessage and adds Time for debugging purposes.
type TimedWALMessage struct {
	Time time.Time  `json:"time"`
	Msg  WALMessage `json:"msg"`
}

// EndHeightMessage marks the end of the given height inside WAL.
// @internal used by scripts/wal2json util.
type EndHeightMessage struct {
	Height int64 `json:"height"`
}

type WALMessage interface{}

func init() {
	tmjson.RegisterType(msgInfo{}, "tendermint/wal/MsgInfo")
	tmjson.RegisterType(timeoutInfo{}, "tendermint/wal/TimeoutInfo")
	tmjson.RegisterType(EndHeightMessage{}, "tendermint/wal/EndHeightMessage")
}

//--------------------------------------------------------
// Simple write-ahead logger

// WAL is an interface for any write-ahead logger.
type WAL interface {
	Write(WALMessage) error
	WriteSync(WALMessage) error
	FlushAndSync() error

	SearchForEndHeight(height int64, options *WALSearchOptions) (rd io.ReadCloser, found bool, err error)

	// service methods
	Start() error
	Stop() error
	Wait()
}

// Write ahead logger writes msgs to disk before they are processed.
// Can be used for crash-recovery and deterministic replay.
// TODO: currently the wal is overwritten during replay catchup, give it a mode
// so it's either reading or appending - must read to end to start appending
// again.
type BaseWAL struct {
	service.BaseService

	group *auto.Group

	enc *WALEncoder

	flushTicker   *time.Ticker
	flushInterval time.Duration
}

var _ WAL = &BaseWAL{}

// NewWAL returns a new write-ahead logger based on `baseWAL`, which implements
// WAL. It's flushed and synced to disk every 2s and once when stopped.
func NewWAL(walFile string, groupOptions ...func(*auto.Group)) (*BaseWAL, error) {
	err := tmos.EnsureDir(filepath.Dir(walFile), 0700)
	if err != nil {
		return nil, fmt.Errorf("failed to ensure WAL directory is in place: %w", err)
	}

	group, err := auto.OpenGroup(walFile, groupOptions...)
	if err != nil {
		return nil, err
	}
	wal := &BaseWAL{
		group:         group,
		enc:           NewWALEncoder(group),
		flushInterval: walDefaultFlushInterval,
	}
	wal.BaseService = *service.NewBaseService(nil, "baseWAL", wal)
	return wal, nil
}

// SetFlushInterval allows us to override the periodic flush interval for the WAL.
func (wal *BaseWAL) SetFlushInterval(i time.Duration) {
	wal.flushInterval = i
}

func (wal *BaseWAL) Group() *auto.Group {
	return wal.group
}

func (wal *BaseWAL) SetLogger(l log.Logger) {
	wal.BaseService.Logger = l
	wal.group.SetLogger(l)
}

func (wal *BaseWAL) OnStart() error {
	size, err := wal.group.Head.Size()
	if err != nil {
		return err
	} else if size == 0 {
		if err := wal.WriteSync(EndHeightMessage{0}); err != nil {
			return err
		}
	}
	err = wal.group.Start()
	if err != nil {
		return err
	}
	wal.flushTicker = time.NewTicker(wal.flushInterval)
	go wal.processFlushTicks()
	return nil
}

func (wal *BaseWAL) processFlushTicks() {
	for {
		select {
		case <-wal.flushTicker.C:
			if err := wal.FlushAndSync(); err != nil {
				wal.Logger.Error("Periodic WAL flush failed", "err", err)
			}
		case <-wal.Quit():
			return
		}
	}
}

// FlushAndSync flushes and fsync's the underlying group's data to disk.
// See auto#FlushAndSync
func (wal *BaseWAL) FlushAndSync() error {
	return wal.group.FlushAndSync()
}

// Stop the underlying autofile group.
// Use Wait() to ensure it's finished shutting down
// before cleaning up files.
func (wal *BaseWAL) OnStop() {
	wal.flushTicker.Stop()
	if err := wal.FlushAndSync(); err != nil {
		wal.Logger.Error("error on flush data to disk", "error", err)
	}
	if err := wal.group.Stop(); err != nil {
		wal.Logger.Error("error trying to stop wal", "error", err)
	}
	wal.group.Close()
}

// Wait for the underlying autofile group to finish shutting down
// so it's safe to cleanup files.
func (wal *BaseWAL) Wait() {
	wal.group.Wait()
}

// Write is called in newStep and for each receive on the
// peerMsgQueue and the timeoutTicker.
// NOTE: does not call fsync()
func (wal *BaseWAL) Write(msg WALMessage) error {
	if wal == nil {
		return nil
	}

	if err := wal.enc.Encode(&TimedWALMessage{tmtime.Now(), msg}); err != nil {
		wal.Logger.Error("Error writing msg to consensus wal. WARNING: recover may not be possible for the current height",
			"err", err, "msg", msg)
		return err
	}

	return nil
}

// WriteSync is called when we receive a msg from ourselves
// so that we write to disk before sending signed messages.
// NOTE: calls fsync()
func (wal *BaseWAL) WriteSync(msg WALMessage) error {
	if wal == nil {
		return nil
	}

	if err := wal.Write(msg); err != nil {
		return err
	}

	if err := wal.FlushAndSync(); err != nil {
		wal.Logger.Error(`WriteSync failed to flush consensus wal.
		WARNING: may result in creating alternative proposals / votes for the current height iff the node restarted`,
			"err", err)
		return err
	}

	return nil
}

// WALSearchOptions are optional arguments to SearchForEndHeight.
type WALSearchOptions struct {
	// IgnoreDataCorruptionErrors set to true will result in skipping data corruption errors.
	IgnoreDataCorruptionErrors bool
}

// SearchForEndHeight searches for the EndHeightMessage with the given height
// and returns an auto.GroupReader, whenever it was found or not and an error.
// Group reader will be nil if found equals false.
//
// CONTRACT: caller must close group reader.
func (wal *BaseWAL) SearchForEndHeight(
	height int64,
	options *WALSearchOptions) (rd io.ReadCloser, found bool, err error) {
	var (
		msg *TimedWALMessage
		gr  *auto.GroupReader
	)
	lastHeightFound := int64(-1)

	// NOTE: starting from the last file in the group because we're usually
	// searching for the last height. See replay.go
	min, max := wal.group.MinIndex(), wal.group.MaxIndex()
	wal.Logger.Info("Searching for height", "height", height, "min", min, "max", max)
	for index := max; index >= min; index-- {
		gr, err = wal.group.NewReader(index)
		if err != nil {
			return nil, false, err
		}

		dec := NewWALDecoder(gr)
		for {
			msg, err = dec.Decode()
			if err == io.EOF {
				// OPTIMISATION: no need to look for height in older files if we've seen h < height
				if lastHeightFound > 0 && lastHeightFound < height {
					gr.Close()
					return nil, false, nil
				}
				// check next file
				break
			}
			if options.IgnoreDataCorruptionErrors && IsDataCorruptionError(err) {
				wal.Logger.Error("Corrupted entry. Skipping...", "err", err)
				// do nothing
				continue
			} else if err != nil {
				gr.Close()
				return nil, false, err
			}

			if m, ok := msg.Msg.(EndHeightMessage); ok {
				lastHeightFound = m.Height
				if m.Height == height { // found
					wal.Logger.Info("Found", "height", height, "index", index)
					return gr, true, nil
				}
			}
		}
		gr.Close()
	}

	return nil, false, nil
}

<<<<<<< HEAD
// /////////////////////////////////////////////////////////////////////////////

=======
>>>>>>> 88623531
// A WALEncoder writes custom-encoded WAL messages to an output stream.
//
// Format: 4 bytes CRC sum + 4 bytes length + arbitrary-length value
type WALEncoder struct {
	wr io.Writer
}

// NewWALEncoder returns a new encoder that writes to wr.
func NewWALEncoder(wr io.Writer) *WALEncoder {
	return &WALEncoder{wr}
}

// Encode writes the custom encoding of v to the stream. It returns an error if
// the encoded size of v is greater than 1MB. Any error encountered
// during the write is also returned.
func (enc *WALEncoder) Encode(v *TimedWALMessage) error {
	pbMsg, err := WALToProto(v.Msg)
	if err != nil {
		return err
	}
	pv := tmcons.TimedWALMessage{
		Time: v.Time,
		Msg:  pbMsg,
	}

	data, err := proto.Marshal(&pv)
	if err != nil {
		panic(fmt.Errorf("encode timed wall message failure: %w", err))
	}

	crc := crc32.Checksum(data, crc32c)
	length := uint32(len(data))
	if length > maxMsgSizeBytes {
		return fmt.Errorf("msg is too big: %d bytes, max: %d bytes", length, maxMsgSizeBytes)
	}
	totalLength := 8 + int(length)

	msg := make([]byte, totalLength)
	binary.BigEndian.PutUint32(msg[0:4], crc)
	binary.BigEndian.PutUint32(msg[4:8], length)
	copy(msg[8:], data)

	_, err = enc.wr.Write(msg)
	return err
}

<<<<<<< HEAD
// /////////////////////////////////////////////////////////////////////////////

=======
>>>>>>> 88623531
// IsDataCorruptionError returns true if data has been corrupted inside WAL.
func IsDataCorruptionError(err error) bool {
	_, ok := err.(DataCorruptionError)
	return ok
}

// DataCorruptionError is an error that occures if data on disk was corrupted.
type DataCorruptionError struct {
	cause error
}

func (e DataCorruptionError) Error() string {
	return fmt.Sprintf("DataCorruptionError[%v]", e.cause)
}

func (e DataCorruptionError) Cause() error {
	return e.cause
}

// A WALDecoder reads and decodes custom-encoded WAL messages from an input
// stream. See WALEncoder for the format used.
//
// It will also compare the checksums and make sure data size is equal to the
// length from the header. If that is not the case, error will be returned.
type WALDecoder struct {
	rd io.Reader
}

// NewWALDecoder returns a new decoder that reads from rd.
func NewWALDecoder(rd io.Reader) *WALDecoder {
	return &WALDecoder{rd}
}

// Decode reads the next custom-encoded value from its reader and returns it.
func (dec *WALDecoder) Decode() (*TimedWALMessage, error) {
	b := make([]byte, 4)

	_, err := dec.rd.Read(b)
	if errors.Is(err, io.EOF) {
		return nil, err
	}
	if err != nil {
		return nil, DataCorruptionError{fmt.Errorf("failed to read checksum: %v", err)}
	}
	crc := binary.BigEndian.Uint32(b)

	b = make([]byte, 4)
	_, err = dec.rd.Read(b)
	if err != nil {
		return nil, DataCorruptionError{fmt.Errorf("failed to read length: %v", err)}
	}
	length := binary.BigEndian.Uint32(b)

	if length > maxMsgSizeBytes {
		return nil, DataCorruptionError{fmt.Errorf(
			"length %d exceeded maximum possible value of %d bytes",
			length,
			maxMsgSizeBytes)}
	}

	data := make([]byte, length)
	n, err := dec.rd.Read(data)
	if err != nil {
		return nil, DataCorruptionError{fmt.Errorf("failed to read data: %v (read: %d, wanted: %d)", err, n, length)}
	}

	// check checksum before decoding data
	actualCRC := crc32.Checksum(data, crc32c)
	if actualCRC != crc {
		return nil, DataCorruptionError{fmt.Errorf("checksums do not match: read: %v, actual: %v", crc, actualCRC)}
	}

	var res = new(tmcons.TimedWALMessage)
	err = proto.Unmarshal(data, res)
	if err != nil {
		return nil, DataCorruptionError{fmt.Errorf("failed to decode data: %v", err)}
	}

	walMsg, err := WALFromProto(res.Msg)
	if err != nil {
		return nil, DataCorruptionError{fmt.Errorf("failed to convert from proto: %w", err)}
	}
	tMsgWal := &TimedWALMessage{
		Time: res.Time,
		Msg:  walMsg,
	}

	return tMsgWal, err
}

type nilWAL struct{}

var _ WAL = nilWAL{}

func (nilWAL) Write(m WALMessage) error     { return nil }
func (nilWAL) WriteSync(m WALMessage) error { return nil }
func (nilWAL) FlushAndSync() error          { return nil }
func (nilWAL) SearchForEndHeight(height int64, options *WALSearchOptions) (rd io.ReadCloser, found bool, err error) {
	return nil, false, nil
}
func (nilWAL) Start() error { return nil }
func (nilWAL) Stop() error  { return nil }
func (nilWAL) Wait()        {}<|MERGE_RESOLUTION|>--- conflicted
+++ resolved
@@ -282,11 +282,6 @@
 	return nil, false, nil
 }
 
-<<<<<<< HEAD
-// /////////////////////////////////////////////////////////////////////////////
-
-=======
->>>>>>> 88623531
 // A WALEncoder writes custom-encoded WAL messages to an output stream.
 //
 // Format: 4 bytes CRC sum + 4 bytes length + arbitrary-length value
@@ -333,11 +328,6 @@
 	return err
 }
 
-<<<<<<< HEAD
-// /////////////////////////////////////////////////////////////////////////////
-
-=======
->>>>>>> 88623531
 // IsDataCorruptionError returns true if data has been corrupted inside WAL.
 func IsDataCorruptionError(err error) bool {
 	_, ok := err.(DataCorruptionError)
