package consensus

import (
	"encoding/binary"
	"fmt"
	"hash/crc32"
	"io"
	"path/filepath"
	"time"

	"github.com/pkg/errors"

	amino "github.com/tendermint/go-amino"
	auto "github.com/tendermint/tendermint/libs/autofile"
	"github.com/tendermint/tendermint/libs/log"
	tmos "github.com/tendermint/tendermint/libs/os"
	"github.com/tendermint/tendermint/libs/service"
	"github.com/tendermint/tendermint/types"
	tmtime "github.com/tendermint/tendermint/types/time"
)

const (
	// amino overhead + time.Time + max consensus msg size
<<<<<<< HEAD
=======
	//
	// q: where 24 bytes are coming from?
	// a: cdc.MustMarshalBinaryBare(empty consensus part msg) = 14 bytes. +10
	// bytes just in case amino will require more space in the future.
>>>>>>> af992361
	maxMsgSizeBytes = maxMsgSize + 24

	// how often the WAL should be sync'd during period sync'ing
	walDefaultFlushInterval = 2 * time.Second
)

//--------------------------------------------------------
// types and functions for savings consensus messages

// TimedWALMessage wraps WALMessage and adds Time for debugging purposes.
type TimedWALMessage struct {
	Time time.Time  `json:"time"`
	Msg  WALMessage `json:"msg"`
}

// EndHeightMessage marks the end of the given height inside WAL.
// @internal used by scripts/wal2json util.
type EndHeightMessage struct {
	Height int64 `json:"height"`
}

type WALMessage interface{}

func RegisterWALMessages(cdc *amino.Codec) {
	cdc.RegisterInterface((*WALMessage)(nil), nil)
	cdc.RegisterConcrete(types.EventDataRoundState{}, "tendermint/wal/EventDataRoundState", nil)
	cdc.RegisterConcrete(msgInfo{}, "tendermint/wal/MsgInfo", nil)
	cdc.RegisterConcrete(timeoutInfo{}, "tendermint/wal/TimeoutInfo", nil)
	cdc.RegisterConcrete(EndHeightMessage{}, "tendermint/wal/EndHeightMessage", nil)
}

//--------------------------------------------------------
// Simple write-ahead logger

// WAL is an interface for any write-ahead logger.
type WAL interface {
	Write(WALMessage) error
	WriteSync(WALMessage) error
	FlushAndSync() error

	SearchForEndHeight(height int64, options *WALSearchOptions) (rd io.ReadCloser, found bool, err error)

	// service methods
	Start() error
	Stop() error
	Wait()
}

// Write ahead logger writes msgs to disk before they are processed.
// Can be used for crash-recovery and deterministic replay.
// TODO: currently the wal is overwritten during replay catchup, give it a mode
// so it's either reading or appending - must read to end to start appending
// again.
type baseWAL struct {
	service.BaseService

	group *auto.Group

	enc *WALEncoder

	flushTicker   *time.Ticker
	flushInterval time.Duration
}

var _ WAL = &baseWAL{}

// NewWAL returns a new write-ahead logger based on `baseWAL`, which implements
// WAL. It's flushed and synced to disk every 2s and once when stopped.
func NewWAL(walFile string, groupOptions ...func(*auto.Group)) (*baseWAL, error) {
	err := tmos.EnsureDir(filepath.Dir(walFile), 0700)
	if err != nil {
		return nil, errors.Wrap(err, "failed to ensure WAL directory is in place")
	}

	group, err := auto.OpenGroup(walFile, groupOptions...)
	if err != nil {
		return nil, err
	}
	wal := &baseWAL{
		group:         group,
		enc:           NewWALEncoder(group),
		flushInterval: walDefaultFlushInterval,
	}
	wal.BaseService = *service.NewBaseService(nil, "baseWAL", wal)
	return wal, nil
}

// SetFlushInterval allows us to override the periodic flush interval for the WAL.
func (wal *baseWAL) SetFlushInterval(i time.Duration) {
	wal.flushInterval = i
}

func (wal *baseWAL) Group() *auto.Group {
	return wal.group
}

func (wal *baseWAL) SetLogger(l log.Logger) {
	wal.BaseService.Logger = l
	wal.group.SetLogger(l)
}

func (wal *baseWAL) OnStart() error {
	size, err := wal.group.Head.Size()
	if err != nil {
		return err
	} else if size == 0 {
		wal.WriteSync(EndHeightMessage{0})
	}
	err = wal.group.Start()
	if err != nil {
		return err
	}
	wal.flushTicker = time.NewTicker(wal.flushInterval)
	go wal.processFlushTicks()
	return nil
}

func (wal *baseWAL) processFlushTicks() {
	for {
		select {
		case <-wal.flushTicker.C:
			if err := wal.FlushAndSync(); err != nil {
				wal.Logger.Error("Periodic WAL flush failed", "err", err)
			}
		case <-wal.Quit():
			return
		}
	}
}

// FlushAndSync flushes and fsync's the underlying group's data to disk.
// See auto#FlushAndSync
func (wal *baseWAL) FlushAndSync() error {
	return wal.group.FlushAndSync()
}

// Stop the underlying autofile group.
// Use Wait() to ensure it's finished shutting down
// before cleaning up files.
func (wal *baseWAL) OnStop() {
	wal.flushTicker.Stop()
	wal.FlushAndSync()
	wal.group.Stop()
	wal.group.Close()
}

// Wait for the underlying autofile group to finish shutting down
// so it's safe to cleanup files.
func (wal *baseWAL) Wait() {
	wal.group.Wait()
}

// Write is called in newStep and for each receive on the
// peerMsgQueue and the timeoutTicker.
// NOTE: does not call fsync()
func (wal *baseWAL) Write(msg WALMessage) error {
	if wal == nil {
		return nil
	}

	if err := wal.enc.Encode(&TimedWALMessage{tmtime.Now(), msg}); err != nil {
		wal.Logger.Error("Error writing msg to consensus wal. WARNING: recover may not be possible for the current height",
			"err", err, "msg", msg)
		return err
	}

	return nil
}

// WriteSync is called when we receive a msg from ourselves
// so that we write to disk before sending signed messages.
// NOTE: calls fsync()
func (wal *baseWAL) WriteSync(msg WALMessage) error {
	if wal == nil {
		return nil
	}

	if err := wal.Write(msg); err != nil {
		return err
	}

	if err := wal.FlushAndSync(); err != nil {
<<<<<<< HEAD
		wal.Logger.Error("WriteSync failed to flush consensus wal. WARNING: may result in creating alternative proposals / votes for the current height iff the node restarted",
=======
		wal.Logger.Error(`WriteSync failed to flush consensus wal. 
		WARNING: may result in creating alternative proposals / votes for the current height iff the node restarted`,
>>>>>>> af992361
			"err", err)
		return err
	}

	return nil
}

// WALSearchOptions are optional arguments to SearchForEndHeight.
type WALSearchOptions struct {
	// IgnoreDataCorruptionErrors set to true will result in skipping data corruption errors.
	IgnoreDataCorruptionErrors bool
}

// SearchForEndHeight searches for the EndHeightMessage with the given height
// and returns an auto.GroupReader, whenever it was found or not and an error.
// Group reader will be nil if found equals false.
//
// CONTRACT: caller must close group reader.
func (wal *baseWAL) SearchForEndHeight(
	height int64,
	options *WALSearchOptions) (rd io.ReadCloser, found bool, err error) {
	var (
		msg *TimedWALMessage
		gr  *auto.GroupReader
	)
	lastHeightFound := int64(-1)

	// NOTE: starting from the last file in the group because we're usually
	// searching for the last height. See replay.go
	min, max := wal.group.MinIndex(), wal.group.MaxIndex()
	wal.Logger.Info("Searching for height", "height", height, "min", min, "max", max)
	for index := max; index >= min; index-- {
		gr, err = wal.group.NewReader(index)
		if err != nil {
			return nil, false, err
		}

		dec := NewWALDecoder(gr)
		for {
			msg, err = dec.Decode()
			if err == io.EOF {
				// OPTIMISATION: no need to look for height in older files if we've seen h < height
				if lastHeightFound > 0 && lastHeightFound < height {
					gr.Close()
					return nil, false, nil
				}
				// check next file
				break
			}
			if options.IgnoreDataCorruptionErrors && IsDataCorruptionError(err) {
				wal.Logger.Error("Corrupted entry. Skipping...", "err", err)
				// do nothing
				continue
			} else if err != nil {
				gr.Close()
				return nil, false, err
			}

			if m, ok := msg.Msg.(EndHeightMessage); ok {
				lastHeightFound = m.Height
				if m.Height == height { // found
					wal.Logger.Info("Found", "height", height, "index", index)
					return gr, true, nil
				}
			}
		}
		gr.Close()
	}

	return nil, false, nil
}

///////////////////////////////////////////////////////////////////////////////

// A WALEncoder writes custom-encoded WAL messages to an output stream.
//
// Format: 4 bytes CRC sum + 4 bytes length + arbitrary-length value (go-amino encoded)
type WALEncoder struct {
	wr io.Writer
}

// NewWALEncoder returns a new encoder that writes to wr.
func NewWALEncoder(wr io.Writer) *WALEncoder {
	return &WALEncoder{wr}
}

// Encode writes the custom encoding of v to the stream. It returns an error if
// the amino-encoded size of v is greater than 1MB. Any error encountered
// during the write is also returned.
func (enc *WALEncoder) Encode(v *TimedWALMessage) error {
	data := cdc.MustMarshalBinaryBare(v)

	crc := crc32.Checksum(data, crc32c)
	length := uint32(len(data))
	if length > maxMsgSizeBytes {
		return fmt.Errorf("msg is too big: %d bytes, max: %d bytes", length, maxMsgSizeBytes)
	}
	totalLength := 8 + int(length)

	msg := make([]byte, totalLength)
	binary.BigEndian.PutUint32(msg[0:4], crc)
	binary.BigEndian.PutUint32(msg[4:8], length)
	copy(msg[8:], data)

	_, err := enc.wr.Write(msg)
	return err
}

///////////////////////////////////////////////////////////////////////////////

// IsDataCorruptionError returns true if data has been corrupted inside WAL.
func IsDataCorruptionError(err error) bool {
	_, ok := err.(DataCorruptionError)
	return ok
}

// DataCorruptionError is an error that occures if data on disk was corrupted.
type DataCorruptionError struct {
	cause error
}

func (e DataCorruptionError) Error() string {
	return fmt.Sprintf("DataCorruptionError[%v]", e.cause)
}

func (e DataCorruptionError) Cause() error {
	return e.cause
}

// A WALDecoder reads and decodes custom-encoded WAL messages from an input
// stream. See WALEncoder for the format used.
//
// It will also compare the checksums and make sure data size is equal to the
// length from the header. If that is not the case, error will be returned.
type WALDecoder struct {
	rd io.Reader
}

// NewWALDecoder returns a new decoder that reads from rd.
func NewWALDecoder(rd io.Reader) *WALDecoder {
	return &WALDecoder{rd}
}

// Decode reads the next custom-encoded value from its reader and returns it.
func (dec *WALDecoder) Decode() (*TimedWALMessage, error) {
	b := make([]byte, 4)

	_, err := dec.rd.Read(b)
	if err == io.EOF {
		return nil, err
	}
	if err != nil {
		return nil, DataCorruptionError{fmt.Errorf("failed to read checksum: %v", err)}
	}
	crc := binary.BigEndian.Uint32(b)

	b = make([]byte, 4)
	_, err = dec.rd.Read(b)
	if err != nil {
		return nil, DataCorruptionError{fmt.Errorf("failed to read length: %v", err)}
	}
	length := binary.BigEndian.Uint32(b)

	if length > maxMsgSizeBytes {
		return nil, DataCorruptionError{fmt.Errorf(
			"length %d exceeded maximum possible value of %d bytes",
			length,
			maxMsgSizeBytes)}
	}

	data := make([]byte, length)
	n, err := dec.rd.Read(data)
	if err != nil {
		return nil, DataCorruptionError{fmt.Errorf("failed to read data: %v (read: %d, wanted: %d)", err, n, length)}
	}

	// check checksum before decoding data
	actualCRC := crc32.Checksum(data, crc32c)
	if actualCRC != crc {
		return nil, DataCorruptionError{fmt.Errorf("checksums do not match: read: %v, actual: %v", crc, actualCRC)}
	}

	var res = new(TimedWALMessage) // nolint: gosimple
	err = cdc.UnmarshalBinaryBare(data, res)
	if err != nil {
		return nil, DataCorruptionError{fmt.Errorf("failed to decode data: %v", err)}
	}

	return res, err
}

type nilWAL struct{}

var _ WAL = nilWAL{}

func (nilWAL) Write(m WALMessage) error     { return nil }
func (nilWAL) WriteSync(m WALMessage) error { return nil }
func (nilWAL) FlushAndSync() error          { return nil }
func (nilWAL) SearchForEndHeight(height int64, options *WALSearchOptions) (rd io.ReadCloser, found bool, err error) {
	return nil, false, nil
}
func (nilWAL) Start() error { return nil }
func (nilWAL) Stop() error  { return nil }
func (nilWAL) Wait()        {}<|MERGE_RESOLUTION|>--- conflicted
+++ resolved
@@ -21,13 +21,10 @@
 
 const (
 	// amino overhead + time.Time + max consensus msg size
-<<<<<<< HEAD
-=======
 	//
 	// q: where 24 bytes are coming from?
 	// a: cdc.MustMarshalBinaryBare(empty consensus part msg) = 14 bytes. +10
 	// bytes just in case amino will require more space in the future.
->>>>>>> af992361
 	maxMsgSizeBytes = maxMsgSize + 24
 
 	// how often the WAL should be sync'd during period sync'ing
@@ -210,12 +207,8 @@
 	}
 
 	if err := wal.FlushAndSync(); err != nil {
-<<<<<<< HEAD
-		wal.Logger.Error("WriteSync failed to flush consensus wal. WARNING: may result in creating alternative proposals / votes for the current height iff the node restarted",
-=======
-		wal.Logger.Error(`WriteSync failed to flush consensus wal. 
+		wal.Logger.Error(`WriteSync failed to flush consensus wal.
 		WARNING: may result in creating alternative proposals / votes for the current height iff the node restarted`,
->>>>>>> af992361
 			"err", err)
 		return err
 	}
