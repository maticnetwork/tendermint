package consensus

import (
	"errors"
	"fmt"
	"reflect"
	"sync"
	"time"

	"github.com/gogo/protobuf/proto"

	cstypes "github.com/tendermint/tendermint/consensus/types"
	"github.com/tendermint/tendermint/libs/bits"
	tmevents "github.com/tendermint/tendermint/libs/events"
	tmjson "github.com/tendermint/tendermint/libs/json"
	"github.com/tendermint/tendermint/libs/log"
	tmsync "github.com/tendermint/tendermint/libs/sync"
	"github.com/tendermint/tendermint/p2p"
	tmcons "github.com/tendermint/tendermint/proto/tendermint/consensus"
	tmproto "github.com/tendermint/tendermint/proto/tendermint/types"
	sm "github.com/tendermint/tendermint/state"
	"github.com/tendermint/tendermint/types"
	tmtime "github.com/tendermint/tendermint/types/time"
)

const (
	StateChannel       = byte(0x20)
	DataChannel        = byte(0x21)
	VoteChannel        = byte(0x22)
	VoteSetBitsChannel = byte(0x23)

	maxMsgSize = 1048576 // 1MB; NOTE/TODO: keep in sync with types.PartSet sizes.

	blocksToContributeToBecomeGoodPeer = 10000
	votesToContributeToBecomeGoodPeer  = 10000
)

//-----------------------------------------------------------------------------

// Reactor defines a reactor for the consensus service.
type Reactor struct {
	p2p.BaseReactor // BaseService + p2p.Switch

	conS *State

	mtx      tmsync.RWMutex
	waitSync bool
	eventBus *types.EventBus

	Metrics *Metrics
}

type ReactorOption func(*Reactor)

// NewReactor returns a new Reactor with the given
// consensusState.
func NewReactor(consensusState *State, waitSync bool, options ...ReactorOption) *Reactor {
	conR := &Reactor{
		conS:     consensusState,
		waitSync: waitSync,
		Metrics:  NopMetrics(),
	}
	conR.BaseReactor = *p2p.NewBaseReactor("Consensus", conR)

	for _, option := range options {
		option(conR)
	}

	return conR
}

// OnStart implements BaseService by subscribing to events, which later will be
// broadcasted to other peers and starting state if we're not in fast sync.
func (conR *Reactor) OnStart() error {
	conR.Logger.Info("Reactor ", "waitSync", conR.WaitSync())

	// start routine that computes peer statistics for evaluating peer quality
	go conR.peerStatsRoutine()

	conR.subscribeToBroadcastEvents()

	if !conR.WaitSync() {
		err := conR.conS.Start()
		if err != nil {
			return err
		}
	}

	return nil
}

// OnStop implements BaseService by unsubscribing from events and stopping
// state.
func (conR *Reactor) OnStop() {
	conR.unsubscribeFromBroadcastEvents()
	if err := conR.conS.Stop(); err != nil {
		conR.Logger.Error("Error stopping consensus state", "err", err)
	}
	if !conR.WaitSync() {
		conR.conS.Wait()
	}
}

// SwitchToConsensus switches from fast_sync mode to consensus mode.
// It resets the state, turns off fast_sync, and starts the consensus state-machine
func (conR *Reactor) SwitchToConsensus(state sm.State, skipWAL bool) {
	conR.Logger.Info("SwitchToConsensus")

	// We have no votes, so reconstruct LastCommit from SeenCommit.
	if state.LastBlockHeight > 0 {
		conR.conS.reconstructLastCommit(state)
	}

	// NOTE: The line below causes broadcastNewRoundStepRoutine() to broadcast a
	// NewRoundStepMessage.
	conR.conS.updateToState(state)

	conR.mtx.Lock()
	conR.waitSync = false
	conR.mtx.Unlock()
	conR.Metrics.FastSyncing.Set(0)
	conR.Metrics.StateSyncing.Set(0)

	if skipWAL {
		conR.conS.doWALCatchup = false
	}
	err := conR.conS.Start()
	if err != nil {
		panic(fmt.Sprintf(`Failed to start consensus state: %v

conS:
%+v

conR:
%+v`, err, conR.conS, conR))
	}
}

// GetChannels implements Reactor
func (conR *Reactor) GetChannels() []*p2p.ChannelDescriptor {
	// TODO optimize
	return []*p2p.ChannelDescriptor{
		{
			ID:                  StateChannel,
			Priority:            5,
			SendQueueCapacity:   100,
			RecvMessageCapacity: maxMsgSize,
		},
		{
			ID: DataChannel, // maybe split between gossiping current block and catchup stuff
			// once we gossip the whole block there's nothing left to send until next height or round
			Priority:            10,
			SendQueueCapacity:   100,
			RecvBufferCapacity:  50 * 4096,
			RecvMessageCapacity: maxMsgSize,
		},
		{
			ID:                  VoteChannel,
			Priority:            5,
			SendQueueCapacity:   100,
			RecvBufferCapacity:  100 * 100,
			RecvMessageCapacity: maxMsgSize,
		},
		{
			ID:                  VoteSetBitsChannel,
			Priority:            1,
			SendQueueCapacity:   2,
			RecvBufferCapacity:  1024,
			RecvMessageCapacity: maxMsgSize,
		},
	}
}

// InitPeer implements Reactor by creating a state for the peer.
func (conR *Reactor) InitPeer(peer p2p.Peer) p2p.Peer {
	peerState := NewPeerState(peer).SetLogger(conR.Logger)
	peer.Set(types.PeerStateKey, peerState)
	return peer
}

// AddPeer implements Reactor by spawning multiple gossiping goroutines for the
// peer.
func (conR *Reactor) AddPeer(peer p2p.Peer) {
	if !conR.IsRunning() {
		return
	}

	peerState, ok := peer.Get(types.PeerStateKey).(*PeerState)
	if !ok {
		panic(fmt.Sprintf("peer %v has no state", peer))
	}
	// Begin routines for this peer.
	go conR.gossipDataRoutine(peer, peerState)
	go conR.gossipVotesRoutine(peer, peerState)
	go conR.queryMaj23Routine(peer, peerState)

	// Send our state to peer.
	// If we're fast_syncing, broadcast a RoundStepMessage later upon SwitchToConsensus().
	if !conR.WaitSync() {
		conR.sendNewRoundStepMessage(peer)
	}
}

// RemovePeer is a noop.
func (conR *Reactor) RemovePeer(peer p2p.Peer, reason interface{}) {
	if !conR.IsRunning() {
		return
	}
	// TODO
	// ps, ok := peer.Get(PeerStateKey).(*PeerState)
	// if !ok {
	// 	panic(fmt.Sprintf("Peer %v has no state", peer))
	// }
	// ps.Disconnect()
}

// Receive implements Reactor
// NOTE: We process these messages even when we're fast_syncing.
// Messages affect either a peer state or the consensus state.
// Peer state updates can happen in parallel, but processing of
// proposals, block parts, and votes are ordered by the receiveRoutine
// NOTE: blocks on consensus state for proposals, block parts, and votes
func (conR *Reactor) Receive(chID byte, src p2p.Peer, msgBytes []byte) {
	if !conR.IsRunning() {
		conR.Logger.Debug("Receive", "src", src, "chId", chID, "bytes", msgBytes)
		return
	}

	msg, err := decodeMsg(msgBytes)
	if err != nil {
		conR.Logger.Error("Error decoding message", "src", src, "chId", chID, "msg", msg, "err", err, "bytes", msgBytes)
		conR.Switch.StopPeerForError(src, err)
		return
	}

	if err = msg.ValidateBasic(); err != nil {
		conR.Logger.Error("Peer sent us invalid msg", "peer", src, "msg", msg, "err", err)
		conR.Switch.StopPeerForError(src, err)
		return
	}

	conR.Logger.Debug("Receive", "src", src, "chId", chID, "msg", msg)

	// Get peer states
	ps, ok := src.Get(types.PeerStateKey).(*PeerState)
	if !ok {
		panic(fmt.Sprintf("Peer %v has no state", src))
	}

	switch chID {
	case StateChannel:
		switch msg := msg.(type) {
		case *NewRoundStepMessage:
			conR.conS.mtx.Lock()
			initialHeight := conR.conS.state.InitialHeight
			conR.conS.mtx.Unlock()
			if err = msg.ValidateHeight(initialHeight); err != nil {
				conR.Logger.Error("Peer sent us invalid msg", "peer", src, "msg", msg, "err", err)
				conR.Switch.StopPeerForError(src, err)
				return
			}
			ps.ApplyNewRoundStepMessage(msg)
		case *NewValidBlockMessage:
			ps.ApplyNewValidBlockMessage(msg)
		case *HasVoteMessage:
			ps.ApplyHasVoteMessage(msg)
		case *VoteSetMaj23Message:
			cs := conR.conS
			cs.mtx.Lock()
			height, votes := cs.Height, cs.Votes
			cs.mtx.Unlock()
			if height != msg.Height {
				return
			}
			// Peer claims to have a maj23 for some BlockID at H,R,S,
			err := votes.SetPeerMaj23(msg.Round, msg.Type, ps.peer.ID(), msg.BlockID)
			if err != nil {
				conR.Switch.StopPeerForError(src, err)
				return
			}
			// Respond with a VoteSetBitsMessage showing which votes we have.
			// (and consequently shows which we don't have)
			var ourVotes *bits.BitArray
			switch msg.Type {
			case tmproto.PrevoteType:
				ourVotes = votes.Prevotes(msg.Round).BitArrayByBlockID(msg.BlockID)
			case tmproto.PrecommitType:
				ourVotes = votes.Precommits(msg.Round).BitArrayByBlockID(msg.BlockID)
			default:
				panic("Bad VoteSetBitsMessage field Type. Forgot to add a check in ValidateBasic?")
			}
			src.TrySend(VoteSetBitsChannel, MustEncode(&VoteSetBitsMessage{
				Height:  msg.Height,
				Round:   msg.Round,
				Type:    msg.Type,
				BlockID: msg.BlockID,
				Votes:   ourVotes,
			}))
		default:
			conR.Logger.Error(fmt.Sprintf("Unknown message type %v", reflect.TypeOf(msg)))
		}

	case DataChannel:
		if conR.WaitSync() {
			conR.Logger.Info("Ignoring message received during sync", "msg", msg)
			return
		}
		switch msg := msg.(type) {
		case *ProposalMessage:
			ps.SetHasProposal(msg.Proposal)
			conR.conS.peerMsgQueue <- msgInfo{msg, src.ID()}
		case *ProposalPOLMessage:
			ps.ApplyProposalPOLMessage(msg)
		case *BlockPartMessage:
			ps.SetHasProposalBlockPart(msg.Height, msg.Round, int(msg.Part.Index))
			conR.Metrics.BlockParts.With("peer_id", string(src.ID())).Add(1)
			conR.conS.peerMsgQueue <- msgInfo{msg, src.ID()}
		default:
			conR.Logger.Error(fmt.Sprintf("Unknown message type %v", reflect.TypeOf(msg)))
		}

	case VoteChannel:
		if conR.WaitSync() {
			conR.Logger.Info("Ignoring message received during sync", "msg", msg)
			return
		}
		switch msg := msg.(type) {
		case *VoteMessage:
			cs := conR.conS
			cs.mtx.RLock()
			height, valSize, lastCommitSize := cs.Height, cs.Validators.Size(), cs.LastCommit.Size()
			cs.mtx.RUnlock()
			ps.EnsureVoteBitArrays(height, valSize)
			ps.EnsureVoteBitArrays(height-1, lastCommitSize)
			ps.SetHasVote(msg.Vote)

			cs.peerMsgQueue <- msgInfo{msg, src.ID()}

		default:
			// don't punish (leave room for soft upgrades)
			conR.Logger.Error(fmt.Sprintf("Unknown message type %v", reflect.TypeOf(msg)))
		}

	case VoteSetBitsChannel:
		if conR.WaitSync() {
			conR.Logger.Info("Ignoring message received during sync", "msg", msg)
			return
		}
		switch msg := msg.(type) {
		case *VoteSetBitsMessage:
			cs := conR.conS
			cs.mtx.Lock()
			height, votes := cs.Height, cs.Votes
			cs.mtx.Unlock()

			if height == msg.Height {
				var ourVotes *bits.BitArray
				switch msg.Type {
				case tmproto.PrevoteType:
					ourVotes = votes.Prevotes(msg.Round).BitArrayByBlockID(msg.BlockID)
				case tmproto.PrecommitType:
					ourVotes = votes.Precommits(msg.Round).BitArrayByBlockID(msg.BlockID)
				default:
					panic("Bad VoteSetBitsMessage field Type. Forgot to add a check in ValidateBasic?")
				}
				ps.ApplyVoteSetBitsMessage(msg, ourVotes)
			} else {
				ps.ApplyVoteSetBitsMessage(msg, nil)
			}
		default:
			// don't punish (leave room for soft upgrades)
			conR.Logger.Error(fmt.Sprintf("Unknown message type %v", reflect.TypeOf(msg)))
		}

	default:
		conR.Logger.Error(fmt.Sprintf("Unknown chId %X", chID))
	}
}

// SetEventBus sets event bus.
func (conR *Reactor) SetEventBus(b *types.EventBus) {
	conR.eventBus = b
	conR.conS.SetEventBus(b)
}

// WaitSync returns whether the consensus reactor is waiting for state/fast sync.
func (conR *Reactor) WaitSync() bool {
	conR.mtx.RLock()
	defer conR.mtx.RUnlock()
	return conR.waitSync
}

//--------------------------------------

// subscribeToBroadcastEvents subscribes for new round steps and votes
// using internal pubsub defined on state to broadcast
// them to peers upon receiving.
func (conR *Reactor) subscribeToBroadcastEvents() {
	const subscriber = "consensus-reactor"
	if err := conR.conS.evsw.AddListenerForEvent(subscriber, types.EventNewRoundStep,
		func(data tmevents.EventData) {
			conR.broadcastNewRoundStepMessage(data.(*cstypes.RoundState))
		}); err != nil {
		conR.Logger.Error("Error adding listener for events", "err", err)
	}

	if err := conR.conS.evsw.AddListenerForEvent(subscriber, types.EventValidBlock,
		func(data tmevents.EventData) {
			conR.broadcastNewValidBlockMessage(data.(*cstypes.RoundState))
		}); err != nil {
		conR.Logger.Error("Error adding listener for events", "err", err)
	}

	if err := conR.conS.evsw.AddListenerForEvent(subscriber, types.EventVote,
		func(data tmevents.EventData) {
			conR.broadcastHasVoteMessage(data.(*types.Vote))
		}); err != nil {
		conR.Logger.Error("Error adding listener for events", "err", err)
	}

}

func (conR *Reactor) unsubscribeFromBroadcastEvents() {
	const subscriber = "consensus-reactor"
	conR.conS.evsw.RemoveListener(subscriber)
}

func (conR *Reactor) broadcastNewRoundStepMessage(rs *cstypes.RoundState) {
	nrsMsg := makeRoundStepMessage(rs)
	conR.Switch.Broadcast(StateChannel, MustEncode(nrsMsg))
}

func (conR *Reactor) broadcastNewValidBlockMessage(rs *cstypes.RoundState) {
	csMsg := &NewValidBlockMessage{
		Height:             rs.Height,
		Round:              rs.Round,
		BlockPartSetHeader: rs.ProposalBlockParts.Header(),
		BlockParts:         rs.ProposalBlockParts.BitArray(),
		IsCommit:           rs.Step == cstypes.RoundStepCommit,
	}
	conR.Switch.Broadcast(StateChannel, MustEncode(csMsg))
}

// Broadcasts HasVoteMessage to peers that care.
func (conR *Reactor) broadcastHasVoteMessage(vote *types.Vote) {
	msg := &HasVoteMessage{
		Height: vote.Height,
		Round:  vote.Round,
		Type:   vote.Type,
		Index:  vote.ValidatorIndex,
	}
	conR.Switch.Broadcast(StateChannel, MustEncode(msg))
	/*
		// TODO: Make this broadcast more selective.
		for _, peer := range conR.Switch.Peers().List() {
			ps, ok := peer.Get(PeerStateKey).(*PeerState)
			if !ok {
				panic(fmt.Sprintf("Peer %v has no state", peer))
			}
			prs := ps.GetRoundState()
			if prs.Height == vote.Height {
				// TODO: Also filter on round?
				peer.TrySend(StateChannel, struct{ ConsensusMessage }{msg})
			} else {
				// Height doesn't match
				// TODO: check a field, maybe CatchupCommitRound?
				// TODO: But that requires changing the struct field comment.
			}
		}
	*/
}

func makeRoundStepMessage(rs *cstypes.RoundState) (nrsMsg *NewRoundStepMessage) {
	nrsMsg = &NewRoundStepMessage{
		Height:                rs.Height,
		Round:                 rs.Round,
		Step:                  rs.Step,
		SecondsSinceStartTime: int64(time.Since(rs.StartTime).Seconds()),
		LastCommitRound:       rs.LastCommit.GetRound(),
	}
	return
}

func (conR *Reactor) sendNewRoundStepMessage(peer p2p.Peer) {
	rs := conR.conS.GetRoundState()
	nrsMsg := makeRoundStepMessage(rs)
	peer.Send(StateChannel, MustEncode(nrsMsg))
}

func (conR *Reactor) gossipDataRoutine(peer p2p.Peer, ps *PeerState) {
	logger := conR.Logger.With("peer", peer)

OUTER_LOOP:
	for {
		// Manage disconnects from self or peer.
		if !peer.IsRunning() || !conR.IsRunning() {
			logger.Info("Stopping gossipDataRoutine for peer")
			return
		}
		rs := conR.conS.GetRoundState()
		prs := ps.GetRoundState()

		// Send proposal Block parts?
		if rs.ProposalBlockParts.HasHeader(prs.ProposalBlockPartSetHeader) {
			if index, ok := rs.ProposalBlockParts.BitArray().Sub(prs.ProposalBlockParts.Copy()).PickRandom(); ok {
				part := rs.ProposalBlockParts.GetPart(index)
				msg := &BlockPartMessage{
					Height: rs.Height, // This tells peer that this part applies to us.
					Round:  rs.Round,  // This tells peer that this part applies to us.
					Part:   part,
				}
				logger.Debug("Sending block part", "height", prs.Height, "round", prs.Round)
				if peer.Send(DataChannel, MustEncode(msg)) {
					ps.SetHasProposalBlockPart(prs.Height, prs.Round, index)
				}
				continue OUTER_LOOP
			}
		}

		// If the peer is on a previous height that we have, help catch up.
		if (0 < prs.Height) && (prs.Height < rs.Height) && (prs.Height >= conR.conS.blockStore.Base()) {
			heightLogger := logger.With("height", prs.Height)

			// if we never received the commit message from the peer, the block parts wont be initialized
			if prs.ProposalBlockParts == nil {
				blockMeta := conR.conS.blockStore.LoadBlockMeta(prs.Height)
				if blockMeta == nil {
					heightLogger.Error("Failed to load block meta",
						"blockstoreBase", conR.conS.blockStore.Base(), "blockstoreHeight", conR.conS.blockStore.Height())
					time.Sleep(conR.conS.config.PeerGossipSleepDuration)
				} else {
					ps.InitProposalBlockParts(blockMeta.BlockID.PartSetHeader)
				}
				// continue the loop since prs is a copy and not effected by this initialization
				continue OUTER_LOOP
			}
			conR.gossipDataForCatchup(heightLogger, rs, prs, ps, peer)
			continue OUTER_LOOP
		}

		// If height and round don't match, sleep.
		if (rs.Height != prs.Height) || (rs.Round != prs.Round) {
<<<<<<< HEAD
			// logger.Info(
			// "Peer Height|Round mismatch, sleeping", "peerHeight", prs.Height, "peerRound", prs.Round, "peer", peer)
=======
			// logger.Info("Peer Height|Round mismatch, sleeping",
			// "peerHeight", prs.Height, "peerRound", prs.Round, "peer", peer)
>>>>>>> 88623531
			time.Sleep(conR.conS.config.PeerGossipSleepDuration)
			continue OUTER_LOOP
		}

		// By here, height and round match.
		// Proposal block parts were already matched and sent if any were wanted.
		// (These can match on hash so the round doesn't matter)
		// Now consider sending other things, like the Proposal itself.

		// Send Proposal && ProposalPOL BitArray?
		if rs.Proposal != nil && !prs.Proposal {
			// Proposal: share the proposal metadata with peer.
			{
				msg := &ProposalMessage{Proposal: rs.Proposal}
				logger.Debug("Sending proposal", "height", prs.Height, "round", prs.Round)
				if peer.Send(DataChannel, MustEncode(msg)) {
					// NOTE[ZM]: A peer might have received different proposal msg so this Proposal msg will be rejected!
					ps.SetHasProposal(rs.Proposal)
				}
			}
			// ProposalPOL: lets peer know which POL votes we have so far.
			// Peer must receive ProposalMessage first.
			// rs.Proposal was validated, so rs.Proposal.POLRound <= rs.Round,
			// so we definitely have rs.Votes.Prevotes(rs.Proposal.POLRound).
			if 0 <= rs.Proposal.POLRound {
				msg := &ProposalPOLMessage{
					Height:           rs.Height,
					ProposalPOLRound: rs.Proposal.POLRound,
					ProposalPOL:      rs.Votes.Prevotes(rs.Proposal.POLRound).BitArray(),
				}
				logger.Debug("Sending POL", "height", prs.Height, "round", prs.Round)
				peer.Send(DataChannel, MustEncode(msg))
			}
			continue OUTER_LOOP
		}

		// Nothing to do. Sleep.
		time.Sleep(conR.conS.config.PeerGossipSleepDuration)
		continue OUTER_LOOP
	}
}

func (conR *Reactor) gossipDataForCatchup(logger log.Logger, rs *cstypes.RoundState,
	prs *cstypes.PeerRoundState, ps *PeerState, peer p2p.Peer) {

	if index, ok := prs.ProposalBlockParts.Not().PickRandom(); ok {
		// Ensure that the peer's PartSetHeader is correct
		blockMeta := conR.conS.blockStore.LoadBlockMeta(prs.Height)
		if blockMeta == nil {
			logger.Error("Failed to load block meta", "ourHeight", rs.Height,
				"blockstoreBase", conR.conS.blockStore.Base(), "blockstoreHeight", conR.conS.blockStore.Height())
			time.Sleep(conR.conS.config.PeerGossipSleepDuration)
			return
		} else if !blockMeta.BlockID.PartSetHeader.Equals(prs.ProposalBlockPartSetHeader) {
			logger.Info("Peer ProposalBlockPartSetHeader mismatch, sleeping",
				"blockPartSetHeader", blockMeta.BlockID.PartSetHeader, "peerBlockPartSetHeader", prs.ProposalBlockPartSetHeader)
			time.Sleep(conR.conS.config.PeerGossipSleepDuration)
			return
		}
		// Load the part
		part := conR.conS.blockStore.LoadBlockPart(prs.Height, index)
		if part == nil {
			logger.Error("Could not load part", "index", index,
				"blockPartSetHeader", blockMeta.BlockID.PartSetHeader, "peerBlockPartSetHeader", prs.ProposalBlockPartSetHeader)
			time.Sleep(conR.conS.config.PeerGossipSleepDuration)
			return
		}
		// Send the part
		msg := &BlockPartMessage{
			Height: prs.Height, // Not our height, so it doesn't matter.
			Round:  prs.Round,  // Not our height, so it doesn't matter.
			Part:   part,
		}
		logger.Debug("Sending block part for catchup", "round", prs.Round, "index", index)
		if peer.Send(DataChannel, MustEncode(msg)) {
			ps.SetHasProposalBlockPart(prs.Height, prs.Round, index)
		} else {
			logger.Debug("Sending block part for catchup failed")
		}
		return
	}
<<<<<<< HEAD
	// logger.Info("No parts to send in catch-up, sleeping")
=======
	//  logger.Info("No parts to send in catch-up, sleeping")
>>>>>>> 88623531
	time.Sleep(conR.conS.config.PeerGossipSleepDuration)
}

func (conR *Reactor) gossipVotesRoutine(peer p2p.Peer, ps *PeerState) {
	logger := conR.Logger.With("peer", peer)

	// Simple hack to throttle logs upon sleep.
	var sleeping = 0

OUTER_LOOP:
	for {
		// Manage disconnects from self or peer.
		if !peer.IsRunning() || !conR.IsRunning() {
			logger.Info("Stopping gossipVotesRoutine for peer")
			return
		}
		rs := conR.conS.GetRoundState()
		prs := ps.GetRoundState()

		switch sleeping {
		case 1: // First sleep
			sleeping = 2
		case 2: // No more sleep
			sleeping = 0
		}

		// logger.Debug("gossipVotesRoutine", "rsHeight", rs.Height, "rsRound", rs.Round,
<<<<<<< HEAD
		//	"prsHeight", prs.Height, "prsRound", prs.Round, "prsStep", prs.Step)
=======
		// "prsHeight", prs.Height, "prsRound", prs.Round, "prsStep", prs.Step)
>>>>>>> 88623531

		// If height matches, then send LastCommit, Prevotes, Precommits.
		if rs.Height == prs.Height {
			heightLogger := logger.With("height", prs.Height)
			if conR.gossipVotesForHeight(heightLogger, rs, prs, ps) {
				continue OUTER_LOOP
			}
		}

		// Special catchup logic.
		// If peer is lagging by height 1, send LastCommit.
		if prs.Height != 0 && rs.Height == prs.Height+1 {
			if ps.PickSendVote(rs.LastCommit) {
				logger.Debug("Picked rs.LastCommit to send", "height", prs.Height)
				continue OUTER_LOOP
			}
		}

		// Catchup logic
		// If peer is lagging by more than 1, send Commit.
		if prs.Height != 0 && rs.Height >= prs.Height+2 && prs.Height >= conR.conS.blockStore.Base() {
			// Load the block commit for prs.Height,
			// which contains precommit signatures for prs.Height.
			if commit := conR.conS.blockStore.LoadBlockCommit(prs.Height); commit != nil {
				if ps.PickSendVote(commit) {
					logger.Debug("Picked Catchup commit to send", "height", prs.Height)
					continue OUTER_LOOP
				}
			}
		}

		if sleeping == 0 {
			// We sent nothing. Sleep...
			sleeping = 1
			logger.Debug("No votes to send, sleeping", "rs.Height", rs.Height, "prs.Height", prs.Height,
				"localPV", rs.Votes.Prevotes(rs.Round).BitArray(), "peerPV", prs.Prevotes,
				"localPC", rs.Votes.Precommits(rs.Round).BitArray(), "peerPC", prs.Precommits)
		} else if sleeping == 2 {
			// Continued sleep...
			sleeping = 1
		}

		time.Sleep(conR.conS.config.PeerGossipSleepDuration)
		continue OUTER_LOOP
	}
}

func (conR *Reactor) gossipVotesForHeight(
	logger log.Logger,
	rs *cstypes.RoundState,
	prs *cstypes.PeerRoundState,
	ps *PeerState,
) bool {

	// If there are lastCommits to send...
	if prs.Step == cstypes.RoundStepNewHeight {
		if ps.PickSendVote(rs.LastCommit) {
			logger.Debug("Picked rs.LastCommit to send")
			return true
		}
	}
	// If there are POL prevotes to send...
	if prs.Step <= cstypes.RoundStepPropose && prs.Round != -1 && prs.Round <= rs.Round && prs.ProposalPOLRound != -1 {
		if polPrevotes := rs.Votes.Prevotes(prs.ProposalPOLRound); polPrevotes != nil {
			if ps.PickSendVote(polPrevotes) {
				logger.Debug("Picked rs.Prevotes(prs.ProposalPOLRound) to send",
					"round", prs.ProposalPOLRound)
				return true
			}
		}
	}
	// If there are prevotes to send...
	if prs.Step <= cstypes.RoundStepPrevoteWait && prs.Round != -1 && prs.Round <= rs.Round {
		if ps.PickSendVote(rs.Votes.Prevotes(prs.Round)) {
			logger.Debug("Picked rs.Prevotes(prs.Round) to send", "round", prs.Round)
			return true
		}
	}
	// If there are precommits to send...
	if prs.Step <= cstypes.RoundStepPrecommitWait && prs.Round != -1 && prs.Round <= rs.Round {
		if ps.PickSendVote(rs.Votes.Precommits(prs.Round)) {
			logger.Debug("Picked rs.Precommits(prs.Round) to send", "round", prs.Round)
			return true
		}
	}
	// If there are prevotes to send...Needed because of validBlock mechanism
	if prs.Round != -1 && prs.Round <= rs.Round {
		if ps.PickSendVote(rs.Votes.Prevotes(prs.Round)) {
			logger.Debug("Picked rs.Prevotes(prs.Round) to send", "round", prs.Round)
			return true
		}
	}
	// If there are POLPrevotes to send...
	if prs.ProposalPOLRound != -1 {
		if polPrevotes := rs.Votes.Prevotes(prs.ProposalPOLRound); polPrevotes != nil {
			if ps.PickSendVote(polPrevotes) {
				logger.Debug("Picked rs.Prevotes(prs.ProposalPOLRound) to send",
					"round", prs.ProposalPOLRound)
				return true
			}
		}
	}

	return false
}

// NOTE: `queryMaj23Routine` has a simple crude design since it only comes
// into play for liveness when there's a signature DDoS attack happening.
func (conR *Reactor) queryMaj23Routine(peer p2p.Peer, ps *PeerState) {
	logger := conR.Logger.With("peer", peer)

OUTER_LOOP:
	for {
		// Manage disconnects from self or peer.
		if !peer.IsRunning() || !conR.IsRunning() {
			logger.Info("Stopping queryMaj23Routine for peer")
			return
		}

		// Maybe send Height/Round/Prevotes
		{
			rs := conR.conS.GetRoundState()
			prs := ps.GetRoundState()
			if rs.Height == prs.Height {
				if maj23, ok := rs.Votes.Prevotes(prs.Round).TwoThirdsMajority(); ok {
					peer.TrySend(StateChannel, MustEncode(&VoteSetMaj23Message{
						Height:  prs.Height,
						Round:   prs.Round,
						Type:    tmproto.PrevoteType,
						BlockID: maj23,
					}))
					time.Sleep(conR.conS.config.PeerQueryMaj23SleepDuration)
				}
			}
		}

		// Maybe send Height/Round/Precommits
		{
			rs := conR.conS.GetRoundState()
			prs := ps.GetRoundState()
			if rs.Height == prs.Height {
				if maj23, ok := rs.Votes.Precommits(prs.Round).TwoThirdsMajority(); ok {
					peer.TrySend(StateChannel, MustEncode(&VoteSetMaj23Message{
						Height:  prs.Height,
						Round:   prs.Round,
						Type:    tmproto.PrecommitType,
						BlockID: maj23,
					}))
					time.Sleep(conR.conS.config.PeerQueryMaj23SleepDuration)
				}
			}
		}

		// Maybe send Height/Round/ProposalPOL
		{
			rs := conR.conS.GetRoundState()
			prs := ps.GetRoundState()
			if rs.Height == prs.Height && prs.ProposalPOLRound >= 0 {
				if maj23, ok := rs.Votes.Prevotes(prs.ProposalPOLRound).TwoThirdsMajority(); ok {
					peer.TrySend(StateChannel, MustEncode(&VoteSetMaj23Message{
						Height:  prs.Height,
						Round:   prs.ProposalPOLRound,
						Type:    tmproto.PrevoteType,
						BlockID: maj23,
					}))
					time.Sleep(conR.conS.config.PeerQueryMaj23SleepDuration)
				}
			}
		}

		// Little point sending LastCommitRound/LastCommit,
		// These are fleeting and non-blocking.

		// Maybe send Height/CatchupCommitRound/CatchupCommit.
		{
			prs := ps.GetRoundState()
			if prs.CatchupCommitRound != -1 && prs.Height > 0 && prs.Height <= conR.conS.blockStore.Height() &&
				prs.Height >= conR.conS.blockStore.Base() {
				if commit := conR.conS.LoadCommit(prs.Height); commit != nil {
					peer.TrySend(StateChannel, MustEncode(&VoteSetMaj23Message{
						Height:  prs.Height,
						Round:   commit.Round,
						Type:    tmproto.PrecommitType,
						BlockID: commit.BlockID,
					}))
					time.Sleep(conR.conS.config.PeerQueryMaj23SleepDuration)
				}
			}
		}

		time.Sleep(conR.conS.config.PeerQueryMaj23SleepDuration)

		continue OUTER_LOOP
	}
}

func (conR *Reactor) peerStatsRoutine() {
	for {
		if !conR.IsRunning() {
			conR.Logger.Info("Stopping peerStatsRoutine")
			return
		}

		select {
		case msg := <-conR.conS.statsMsgQueue:
			// Get peer
			peer := conR.Switch.Peers().Get(msg.PeerID)
			if peer == nil {
				conR.Logger.Debug("Attempt to update stats for non-existent peer",
					"peer", msg.PeerID)
				continue
			}
			// Get peer state
			ps, ok := peer.Get(types.PeerStateKey).(*PeerState)
			if !ok {
				panic(fmt.Sprintf("Peer %v has no state", peer))
			}
			switch msg.Msg.(type) {
			case *VoteMessage:
				if numVotes := ps.RecordVote(); numVotes%votesToContributeToBecomeGoodPeer == 0 {
					conR.Switch.MarkPeerAsGood(peer)
				}
			case *BlockPartMessage:
				if numParts := ps.RecordBlockPart(); numParts%blocksToContributeToBecomeGoodPeer == 0 {
					conR.Switch.MarkPeerAsGood(peer)
				}
			}
		case <-conR.conS.Quit():
			return

		case <-conR.Quit():
			return
		}
	}
}

// String returns a string representation of the Reactor.
// NOTE: For now, it is just a hard-coded string to avoid accessing unprotected shared variables.
// TODO: improve!
func (conR *Reactor) String() string {
	// better not to access shared variables
	return "ConsensusReactor" // conR.StringIndented("")
}

// StringIndented returns an indented string representation of the Reactor
func (conR *Reactor) StringIndented(indent string) string {
	s := "ConsensusReactor{\n"
	s += indent + "  " + conR.conS.StringIndented(indent+"  ") + "\n"
	for _, peer := range conR.Switch.Peers().List() {
		ps, ok := peer.Get(types.PeerStateKey).(*PeerState)
		if !ok {
			panic(fmt.Sprintf("Peer %v has no state", peer))
		}
		s += indent + "  " + ps.StringIndented(indent+"  ") + "\n"
	}
	s += indent + "}"
	return s
}

// ReactorMetrics sets the metrics
func ReactorMetrics(metrics *Metrics) ReactorOption {
	return func(conR *Reactor) { conR.Metrics = metrics }
}

//-----------------------------------------------------------------------------

var (
	ErrPeerStateHeightRegression = errors.New("error peer state height regression")
	ErrPeerStateInvalidStartTime = errors.New("error peer state invalid startTime")
)

// PeerState contains the known state of a peer, including its connection and
// threadsafe access to its PeerRoundState.
// NOTE: THIS GETS DUMPED WITH rpc/core/consensus.go.
// Be mindful of what you Expose.
type PeerState struct {
	peer   p2p.Peer
	logger log.Logger

	mtx   sync.Mutex             // NOTE: Modify below using setters, never directly.
	PRS   cstypes.PeerRoundState `json:"round_state"` // Exposed.
	Stats *peerStateStats        `json:"stats"`       // Exposed.
}

// peerStateStats holds internal statistics for a peer.
type peerStateStats struct {
	Votes      int `json:"votes"`
	BlockParts int `json:"block_parts"`
}

func (pss peerStateStats) String() string {
	return fmt.Sprintf("peerStateStats{votes: %d, blockParts: %d}",
		pss.Votes, pss.BlockParts)
}

// NewPeerState returns a new PeerState for the given Peer
func NewPeerState(peer p2p.Peer) *PeerState {
	return &PeerState{
		peer:   peer,
		logger: log.NewNopLogger(),
		PRS: cstypes.PeerRoundState{
			Round:              -1,
			ProposalPOLRound:   -1,
			LastCommitRound:    -1,
			CatchupCommitRound: -1,
		},
		Stats: &peerStateStats{},
	}
}

// SetLogger allows to set a logger on the peer state. Returns the peer state
// itself.
func (ps *PeerState) SetLogger(logger log.Logger) *PeerState {
	ps.logger = logger
	return ps
}

// GetRoundState returns an shallow copy of the PeerRoundState.
// There's no point in mutating it since it won't change PeerState.
func (ps *PeerState) GetRoundState() *cstypes.PeerRoundState {
	ps.mtx.Lock()
	defer ps.mtx.Unlock()

	prs := ps.PRS // copy
	return &prs
}

// ToJSON returns a json of PeerState.
func (ps *PeerState) ToJSON() ([]byte, error) {
	ps.mtx.Lock()
	defer ps.mtx.Unlock()

	return tmjson.Marshal(ps)
}

// GetHeight returns an atomic snapshot of the PeerRoundState's height
// used by the mempool to ensure peers are caught up before broadcasting new txs
func (ps *PeerState) GetHeight() int64 {
	ps.mtx.Lock()
	defer ps.mtx.Unlock()
	return ps.PRS.Height
}

// SetHasProposal sets the given proposal as known for the peer.
func (ps *PeerState) SetHasProposal(proposal *types.Proposal) {
	ps.mtx.Lock()
	defer ps.mtx.Unlock()

	if ps.PRS.Height != proposal.Height || ps.PRS.Round != proposal.Round {
		return
	}

	if ps.PRS.Proposal {
		return
	}

	ps.PRS.Proposal = true

	// ps.PRS.ProposalBlockParts is set due to NewValidBlockMessage
	if ps.PRS.ProposalBlockParts != nil {
		return
	}

	ps.PRS.ProposalBlockPartSetHeader = proposal.BlockID.PartSetHeader
	ps.PRS.ProposalBlockParts = bits.NewBitArray(int(proposal.BlockID.PartSetHeader.Total))
	ps.PRS.ProposalPOLRound = proposal.POLRound
	ps.PRS.ProposalPOL = nil // Nil until ProposalPOLMessage received.
}

// InitProposalBlockParts initializes the peer's proposal block parts header and bit array.
func (ps *PeerState) InitProposalBlockParts(partSetHeader types.PartSetHeader) {
	ps.mtx.Lock()
	defer ps.mtx.Unlock()

	if ps.PRS.ProposalBlockParts != nil {
		return
	}

	ps.PRS.ProposalBlockPartSetHeader = partSetHeader
	ps.PRS.ProposalBlockParts = bits.NewBitArray(int(partSetHeader.Total))
}

// SetHasProposalBlockPart sets the given block part index as known for the peer.
func (ps *PeerState) SetHasProposalBlockPart(height int64, round int32, index int) {
	ps.mtx.Lock()
	defer ps.mtx.Unlock()

	if ps.PRS.Height != height || ps.PRS.Round != round {
		return
	}

	ps.PRS.ProposalBlockParts.SetIndex(index, true)
}

// PickSendVote picks a vote and sends it to the peer.
// Returns true if vote was sent.
func (ps *PeerState) PickSendVote(votes types.VoteSetReader) bool {
	if vote, ok := ps.PickVoteToSend(votes); ok {
		msg := &VoteMessage{vote}
		ps.logger.Debug("Sending vote message", "ps", ps, "vote", vote)
		if ps.peer.Send(VoteChannel, MustEncode(msg)) {
			ps.SetHasVote(vote)
			return true
		}
		return false
	}
	return false
}

// PickVoteToSend picks a vote to send to the peer.
// Returns true if a vote was picked.
// NOTE: `votes` must be the correct Size() for the Height().
func (ps *PeerState) PickVoteToSend(votes types.VoteSetReader) (vote *types.Vote, ok bool) {
	ps.mtx.Lock()
	defer ps.mtx.Unlock()

	if votes.Size() == 0 {
		return nil, false
	}

	height, round, votesType, size :=
		votes.GetHeight(), votes.GetRound(), tmproto.SignedMsgType(votes.Type()), votes.Size()

	// Lazily set data using 'votes'.
	if votes.IsCommit() {
		ps.ensureCatchupCommitRound(height, round, size)
	}
	ps.ensureVoteBitArrays(height, size)

	psVotes := ps.getVoteBitArray(height, round, votesType)
	if psVotes == nil {
		return nil, false // Not something worth sending
	}
	if index, ok := votes.BitArray().Sub(psVotes).PickRandom(); ok {
		return votes.GetByIndex(int32(index)), true
	}
	return nil, false
}

func (ps *PeerState) getVoteBitArray(height int64, round int32, votesType tmproto.SignedMsgType) *bits.BitArray {
	if !types.IsVoteTypeValid(votesType) {
		return nil
	}

	if ps.PRS.Height == height {
		if ps.PRS.Round == round {
			switch votesType {
			case tmproto.PrevoteType:
				return ps.PRS.Prevotes
			case tmproto.PrecommitType:
				return ps.PRS.Precommits
			}
		}
		if ps.PRS.CatchupCommitRound == round {
			switch votesType {
			case tmproto.PrevoteType:
				return nil
			case tmproto.PrecommitType:
				return ps.PRS.CatchupCommit
			}
		}
		if ps.PRS.ProposalPOLRound == round {
			switch votesType {
			case tmproto.PrevoteType:
				return ps.PRS.ProposalPOL
			case tmproto.PrecommitType:
				return nil
			}
		}
		return nil
	}
	if ps.PRS.Height == height+1 {
		if ps.PRS.LastCommitRound == round {
			switch votesType {
			case tmproto.PrevoteType:
				return nil
			case tmproto.PrecommitType:
				return ps.PRS.LastCommit
			}
		}
		return nil
	}
	return nil
}

// 'round': A round for which we have a +2/3 commit.
func (ps *PeerState) ensureCatchupCommitRound(height int64, round int32, numValidators int) {
	if ps.PRS.Height != height {
		return
	}
	/*
		NOTE: This is wrong, 'round' could change.
		e.g. if orig round is not the same as block LastCommit round.
		if ps.CatchupCommitRound != -1 && ps.CatchupCommitRound != round {
			panic(fmt.Sprintf(
				"Conflicting CatchupCommitRound. Height: %v,
				Orig: %v,
				New: %v",
				height,
				ps.CatchupCommitRound,
				round))
		}
	*/
	if ps.PRS.CatchupCommitRound == round {
		return // Nothing to do!
	}
	ps.PRS.CatchupCommitRound = round
	if round == ps.PRS.Round {
		ps.PRS.CatchupCommit = ps.PRS.Precommits
	} else {
		ps.PRS.CatchupCommit = bits.NewBitArray(numValidators)
	}
}

// EnsureVoteBitArrays ensures the bit-arrays have been allocated for tracking
// what votes this peer has received.
// NOTE: It's important to make sure that numValidators actually matches
// what the node sees as the number of validators for height.
func (ps *PeerState) EnsureVoteBitArrays(height int64, numValidators int) {
	ps.mtx.Lock()
	defer ps.mtx.Unlock()
	ps.ensureVoteBitArrays(height, numValidators)
}

func (ps *PeerState) ensureVoteBitArrays(height int64, numValidators int) {
	if ps.PRS.Height == height {
		if ps.PRS.Prevotes == nil {
			ps.PRS.Prevotes = bits.NewBitArray(numValidators)
		}
		if ps.PRS.Precommits == nil {
			ps.PRS.Precommits = bits.NewBitArray(numValidators)
		}
		if ps.PRS.CatchupCommit == nil {
			ps.PRS.CatchupCommit = bits.NewBitArray(numValidators)
		}
		if ps.PRS.ProposalPOL == nil {
			ps.PRS.ProposalPOL = bits.NewBitArray(numValidators)
		}
	} else if ps.PRS.Height == height+1 {
		if ps.PRS.LastCommit == nil {
			ps.PRS.LastCommit = bits.NewBitArray(numValidators)
		}
	}
}

// RecordVote increments internal votes related statistics for this peer.
// It returns the total number of added votes.
func (ps *PeerState) RecordVote() int {
	ps.mtx.Lock()
	defer ps.mtx.Unlock()

	ps.Stats.Votes++

	return ps.Stats.Votes
}

// VotesSent returns the number of blocks for which peer has been sending us
// votes.
func (ps *PeerState) VotesSent() int {
	ps.mtx.Lock()
	defer ps.mtx.Unlock()

	return ps.Stats.Votes
}

// RecordBlockPart increments internal block part related statistics for this peer.
// It returns the total number of added block parts.
func (ps *PeerState) RecordBlockPart() int {
	ps.mtx.Lock()
	defer ps.mtx.Unlock()

	ps.Stats.BlockParts++
	return ps.Stats.BlockParts
}

// BlockPartsSent returns the number of useful block parts the peer has sent us.
func (ps *PeerState) BlockPartsSent() int {
	ps.mtx.Lock()
	defer ps.mtx.Unlock()

	return ps.Stats.BlockParts
}

// SetHasVote sets the given vote as known by the peer
func (ps *PeerState) SetHasVote(vote *types.Vote) {
	ps.mtx.Lock()
	defer ps.mtx.Unlock()

	ps.setHasVote(vote.Height, vote.Round, vote.Type, vote.ValidatorIndex)
}

func (ps *PeerState) setHasVote(height int64, round int32, voteType tmproto.SignedMsgType, index int32) {
	logger := ps.logger.With(
		"peerH/R",
		fmt.Sprintf("%d/%d", ps.PRS.Height, ps.PRS.Round),
		"H/R",
		fmt.Sprintf("%d/%d", height, round))
	logger.Debug("setHasVote", "type", voteType, "index", index)

	// NOTE: some may be nil BitArrays -> no side effects.
	psVotes := ps.getVoteBitArray(height, round, voteType)
	if psVotes != nil {
		psVotes.SetIndex(int(index), true)
	}
}

// ApplyNewRoundStepMessage updates the peer state for the new round.
func (ps *PeerState) ApplyNewRoundStepMessage(msg *NewRoundStepMessage) {
	ps.mtx.Lock()
	defer ps.mtx.Unlock()

	// Ignore duplicates or decreases
	if CompareHRS(msg.Height, msg.Round, msg.Step, ps.PRS.Height, ps.PRS.Round, ps.PRS.Step) <= 0 {
		return
	}

	// Just remember these values.
	psHeight := ps.PRS.Height
	psRound := ps.PRS.Round
	psCatchupCommitRound := ps.PRS.CatchupCommitRound
	psCatchupCommit := ps.PRS.CatchupCommit

	startTime := tmtime.Now().Add(-1 * time.Duration(msg.SecondsSinceStartTime) * time.Second)
	ps.PRS.Height = msg.Height
	ps.PRS.Round = msg.Round
	ps.PRS.Step = msg.Step
	ps.PRS.StartTime = startTime
	if psHeight != msg.Height || psRound != msg.Round {
		ps.PRS.Proposal = false
		ps.PRS.ProposalBlockPartSetHeader = types.PartSetHeader{}
		ps.PRS.ProposalBlockParts = nil
		ps.PRS.ProposalPOLRound = -1
		ps.PRS.ProposalPOL = nil
		// We'll update the BitArray capacity later.
		ps.PRS.Prevotes = nil
		ps.PRS.Precommits = nil
	}
	if psHeight == msg.Height && psRound != msg.Round && msg.Round == psCatchupCommitRound {
		// Peer caught up to CatchupCommitRound.
		// Preserve psCatchupCommit!
		// NOTE: We prefer to use prs.Precommits if
		// pr.Round matches pr.CatchupCommitRound.
		ps.PRS.Precommits = psCatchupCommit
	}
	if psHeight != msg.Height {
		// Shift Precommits to LastCommit.
		if psHeight+1 == msg.Height && psRound == msg.LastCommitRound {
			ps.PRS.LastCommitRound = msg.LastCommitRound
			ps.PRS.LastCommit = ps.PRS.Precommits
		} else {
			ps.PRS.LastCommitRound = msg.LastCommitRound
			ps.PRS.LastCommit = nil
		}
		// We'll update the BitArray capacity later.
		ps.PRS.CatchupCommitRound = -1
		ps.PRS.CatchupCommit = nil
	}
}

// ApplyNewValidBlockMessage updates the peer state for the new valid block.
func (ps *PeerState) ApplyNewValidBlockMessage(msg *NewValidBlockMessage) {
	ps.mtx.Lock()
	defer ps.mtx.Unlock()

	if ps.PRS.Height != msg.Height {
		return
	}

	if ps.PRS.Round != msg.Round && !msg.IsCommit {
		return
	}

	ps.PRS.ProposalBlockPartSetHeader = msg.BlockPartSetHeader
	ps.PRS.ProposalBlockParts = msg.BlockParts
}

// ApplyProposalPOLMessage updates the peer state for the new proposal POL.
func (ps *PeerState) ApplyProposalPOLMessage(msg *ProposalPOLMessage) {
	ps.mtx.Lock()
	defer ps.mtx.Unlock()

	if ps.PRS.Height != msg.Height {
		return
	}
	if ps.PRS.ProposalPOLRound != msg.ProposalPOLRound {
		return
	}

	// TODO: Merge onto existing ps.PRS.ProposalPOL?
	// We might have sent some prevotes in the meantime.
	ps.PRS.ProposalPOL = msg.ProposalPOL
}

// ApplyHasVoteMessage updates the peer state for the new vote.
func (ps *PeerState) ApplyHasVoteMessage(msg *HasVoteMessage) {
	ps.mtx.Lock()
	defer ps.mtx.Unlock()

	if ps.PRS.Height != msg.Height {
		return
	}

	ps.setHasVote(msg.Height, msg.Round, msg.Type, msg.Index)
}

// ApplyVoteSetBitsMessage updates the peer state for the bit-array of votes
// it claims to have for the corresponding BlockID.
// `ourVotes` is a BitArray of votes we have for msg.BlockID
// NOTE: if ourVotes is nil (e.g. msg.Height < rs.Height),
// we conservatively overwrite ps's votes w/ msg.Votes.
func (ps *PeerState) ApplyVoteSetBitsMessage(msg *VoteSetBitsMessage, ourVotes *bits.BitArray) {
	ps.mtx.Lock()
	defer ps.mtx.Unlock()

	votes := ps.getVoteBitArray(msg.Height, msg.Round, msg.Type)
	if votes != nil {
		if ourVotes == nil {
			votes.Update(msg.Votes)
		} else {
			otherVotes := votes.Sub(ourVotes)
			hasVotes := otherVotes.Or(msg.Votes)
			votes.Update(hasVotes)
		}
	}
}

// String returns a string representation of the PeerState
func (ps *PeerState) String() string {
	return ps.StringIndented("")
}

// StringIndented returns a string representation of the PeerState
func (ps *PeerState) StringIndented(indent string) string {
	ps.mtx.Lock()
	defer ps.mtx.Unlock()
	return fmt.Sprintf(`PeerState{
%s  Key        %v
%s  RoundState %v
%s  Stats      %v
%s}`,
		indent, ps.peer.ID(),
		indent, ps.PRS.StringIndented(indent+"  "),
		indent, ps.Stats,
		indent)
}

//-----------------------------------------------------------------------------
// Messages

// Message is a message that can be sent and received on the Reactor
type Message interface {
	ValidateBasic() error
}

func init() {
	tmjson.RegisterType(&NewRoundStepMessage{}, "tendermint/NewRoundStepMessage")
	tmjson.RegisterType(&NewValidBlockMessage{}, "tendermint/NewValidBlockMessage")
	tmjson.RegisterType(&ProposalMessage{}, "tendermint/Proposal")
	tmjson.RegisterType(&ProposalPOLMessage{}, "tendermint/ProposalPOL")
	tmjson.RegisterType(&BlockPartMessage{}, "tendermint/BlockPart")
	tmjson.RegisterType(&VoteMessage{}, "tendermint/Vote")
	tmjson.RegisterType(&HasVoteMessage{}, "tendermint/HasVote")
	tmjson.RegisterType(&VoteSetMaj23Message{}, "tendermint/VoteSetMaj23")
	tmjson.RegisterType(&VoteSetBitsMessage{}, "tendermint/VoteSetBits")
}

func decodeMsg(bz []byte) (msg Message, err error) {
	pb := &tmcons.Message{}
	if err = proto.Unmarshal(bz, pb); err != nil {
		return msg, err
	}

	return MsgFromProto(pb)
}

//-------------------------------------

// NewRoundStepMessage is sent for every step taken in the ConsensusState.
// For every height/round/step transition
type NewRoundStepMessage struct {
	Height                int64
	Round                 int32
	Step                  cstypes.RoundStepType
	SecondsSinceStartTime int64
	LastCommitRound       int32
}

// ValidateBasic performs basic validation.
func (m *NewRoundStepMessage) ValidateBasic() error {
	if m.Height < 0 {
		return errors.New("negative Height")
	}
	if m.Round < 0 {
		return errors.New("negative Round")
	}
	if !m.Step.IsValid() {
		return errors.New("invalid Step")
	}

	// NOTE: SecondsSinceStartTime may be negative

	// LastCommitRound will be -1 for the initial height, but we don't know what height this is
	// since it can be specified in genesis. The reactor will have to validate this via
	// ValidateHeight().
	if m.LastCommitRound < -1 {
		return errors.New("invalid LastCommitRound (cannot be < -1)")
	}

	return nil
}

// ValidateHeight validates the height given the chain's initial height.
func (m *NewRoundStepMessage) ValidateHeight(initialHeight int64) error {
	if m.Height < initialHeight {
		return fmt.Errorf("invalid Height %v (lower than initial height %v)",
			m.Height, initialHeight)
	}
	if m.Height == initialHeight && m.LastCommitRound != -1 {
		return fmt.Errorf("invalid LastCommitRound %v (must be -1 for initial height %v)",
			m.LastCommitRound, initialHeight)
	}
	if m.Height > initialHeight && m.LastCommitRound < 0 {
		return fmt.Errorf("LastCommitRound can only be negative for initial height %v", // nolint
			initialHeight)
	}
	return nil
}

// String returns a string representation.
func (m *NewRoundStepMessage) String() string {
	return fmt.Sprintf("[NewRoundStep H:%v R:%v S:%v LCR:%v]",
		m.Height, m.Round, m.Step, m.LastCommitRound)
}

//-------------------------------------

// NewValidBlockMessage is sent when a validator observes a valid block B in some round r,
// i.e., there is a Proposal for block B and 2/3+ prevotes for the block B in the round r.
// In case the block is also committed, then IsCommit flag is set to true.
type NewValidBlockMessage struct {
	Height             int64
	Round              int32
	BlockPartSetHeader types.PartSetHeader
	BlockParts         *bits.BitArray
	IsCommit           bool
}

// ValidateBasic performs basic validation.
func (m *NewValidBlockMessage) ValidateBasic() error {
	if m.Height < 0 {
		return errors.New("negative Height")
	}
	if m.Round < 0 {
		return errors.New("negative Round")
	}
	if err := m.BlockPartSetHeader.ValidateBasic(); err != nil {
		return fmt.Errorf("wrong BlockPartSetHeader: %v", err)
	}
	if m.BlockParts.Size() == 0 {
		return errors.New("empty blockParts")
	}
	if m.BlockParts.Size() != int(m.BlockPartSetHeader.Total) {
		return fmt.Errorf("blockParts bit array size %d not equal to BlockPartSetHeader.Total %d",
			m.BlockParts.Size(),
			m.BlockPartSetHeader.Total)
	}
	if m.BlockParts.Size() > int(types.MaxBlockPartsCount) {
		return fmt.Errorf("blockParts bit array is too big: %d, max: %d", m.BlockParts.Size(), types.MaxBlockPartsCount)
	}

	return nil
}

// String returns a string representation.
func (m *NewValidBlockMessage) String() string {
	return fmt.Sprintf("[ValidBlockMessage H:%v R:%v BP:%v BA:%v IsCommit:%v]",
		m.Height, m.Round, m.BlockPartSetHeader, m.BlockParts, m.IsCommit)
}

//-------------------------------------

// ProposalMessage is sent when a new block is proposed.
type ProposalMessage struct {
	Proposal *types.Proposal
}

// ValidateBasic performs basic validation.
func (m *ProposalMessage) ValidateBasic() error {
	return m.Proposal.ValidateBasic()
}

// String returns a string representation.
func (m *ProposalMessage) String() string {
	return fmt.Sprintf("[Proposal %v]", m.Proposal)
}

//-------------------------------------

// ProposalPOLMessage is sent when a previous proposal is re-proposed.
type ProposalPOLMessage struct {
	Height           int64
	ProposalPOLRound int32
	ProposalPOL      *bits.BitArray
}

// ValidateBasic performs basic validation.
func (m *ProposalPOLMessage) ValidateBasic() error {
	if m.Height < 0 {
		return errors.New("negative Height")
	}
	if m.ProposalPOLRound < 0 {
		return errors.New("negative ProposalPOLRound")
	}
	if m.ProposalPOL.Size() == 0 {
		return errors.New("empty ProposalPOL bit array")
	}
	if m.ProposalPOL.Size() > types.MaxVotesCount {
		return fmt.Errorf("proposalPOL bit array is too big: %d, max: %d", m.ProposalPOL.Size(), types.MaxVotesCount)
	}
	return nil
}

// String returns a string representation.
func (m *ProposalPOLMessage) String() string {
	return fmt.Sprintf("[ProposalPOL H:%v POLR:%v POL:%v]", m.Height, m.ProposalPOLRound, m.ProposalPOL)
}

//-------------------------------------

// BlockPartMessage is sent when gossipping a piece of the proposed block.
type BlockPartMessage struct {
	Height int64
	Round  int32
	Part   *types.Part
}

// ValidateBasic performs basic validation.
func (m *BlockPartMessage) ValidateBasic() error {
	if m.Height < 0 {
		return errors.New("negative Height")
	}
	if m.Round < 0 {
		return errors.New("negative Round")
	}
	if err := m.Part.ValidateBasic(); err != nil {
		return fmt.Errorf("wrong Part: %v", err)
	}
	return nil
}

// String returns a string representation.
func (m *BlockPartMessage) String() string {
	return fmt.Sprintf("[BlockPart H:%v R:%v P:%v]", m.Height, m.Round, m.Part)
}

//-------------------------------------

// VoteMessage is sent when voting for a proposal (or lack thereof).
type VoteMessage struct {
	Vote *types.Vote
}

// ValidateBasic performs basic validation.
func (m *VoteMessage) ValidateBasic() error {
	return m.Vote.ValidateBasic()
}

// String returns a string representation.
func (m *VoteMessage) String() string {
	return fmt.Sprintf("[Vote %v]", m.Vote)
}

//-------------------------------------

// HasVoteMessage is sent to indicate that a particular vote has been received.
type HasVoteMessage struct {
	Height int64
	Round  int32
	Type   tmproto.SignedMsgType
	Index  int32
}

// ValidateBasic performs basic validation.
func (m *HasVoteMessage) ValidateBasic() error {
	if m.Height < 0 {
		return errors.New("negative Height")
	}
	if m.Round < 0 {
		return errors.New("negative Round")
	}
	if !types.IsVoteTypeValid(m.Type) {
		return errors.New("invalid Type")
	}
	if m.Index < 0 {
		return errors.New("negative Index")
	}
	return nil
}

// String returns a string representation.
func (m *HasVoteMessage) String() string {
	return fmt.Sprintf("[HasVote VI:%v V:{%v/%02d/%v}]", m.Index, m.Height, m.Round, m.Type)
}

//-------------------------------------

// VoteSetMaj23Message is sent to indicate that a given BlockID has seen +2/3 votes.
type VoteSetMaj23Message struct {
	Height  int64
	Round   int32
	Type    tmproto.SignedMsgType
	BlockID types.BlockID
}

// ValidateBasic performs basic validation.
func (m *VoteSetMaj23Message) ValidateBasic() error {
	if m.Height < 0 {
		return errors.New("negative Height")
	}
	if m.Round < 0 {
		return errors.New("negative Round")
	}
	if !types.IsVoteTypeValid(m.Type) {
		return errors.New("invalid Type")
	}
	if err := m.BlockID.ValidateBasic(); err != nil {
		return fmt.Errorf("wrong BlockID: %v", err)
	}
	return nil
}

// String returns a string representation.
func (m *VoteSetMaj23Message) String() string {
	return fmt.Sprintf("[VSM23 %v/%02d/%v %v]", m.Height, m.Round, m.Type, m.BlockID)
}

//-------------------------------------

// VoteSetBitsMessage is sent to communicate the bit-array of votes seen for the BlockID.
type VoteSetBitsMessage struct {
	Height  int64
	Round   int32
	Type    tmproto.SignedMsgType
	BlockID types.BlockID
	Votes   *bits.BitArray
}

// ValidateBasic performs basic validation.
func (m *VoteSetBitsMessage) ValidateBasic() error {
	if m.Height < 0 {
		return errors.New("negative Height")
	}
	if !types.IsVoteTypeValid(m.Type) {
		return errors.New("invalid Type")
	}
	if err := m.BlockID.ValidateBasic(); err != nil {
		return fmt.Errorf("wrong BlockID: %v", err)
	}
	// NOTE: Votes.Size() can be zero if the node does not have any
	if m.Votes.Size() > types.MaxVotesCount {
		return fmt.Errorf("votes bit array is too big: %d, max: %d", m.Votes.Size(), types.MaxVotesCount)
	}
	return nil
}

// String returns a string representation.
func (m *VoteSetBitsMessage) String() string {
	return fmt.Sprintf("[VSB %v/%02d/%v %v %v]", m.Height, m.Round, m.Type, m.BlockID, m.Votes)
}

//-------------------------------------<|MERGE_RESOLUTION|>--- conflicted
+++ resolved
@@ -540,13 +540,8 @@
 
 		// If height and round don't match, sleep.
 		if (rs.Height != prs.Height) || (rs.Round != prs.Round) {
-<<<<<<< HEAD
-			// logger.Info(
-			// "Peer Height|Round mismatch, sleeping", "peerHeight", prs.Height, "peerRound", prs.Round, "peer", peer)
-=======
 			// logger.Info("Peer Height|Round mismatch, sleeping",
 			// "peerHeight", prs.Height, "peerRound", prs.Round, "peer", peer)
->>>>>>> 88623531
 			time.Sleep(conR.conS.config.PeerGossipSleepDuration)
 			continue OUTER_LOOP
 		}
@@ -628,11 +623,7 @@
 		}
 		return
 	}
-<<<<<<< HEAD
-	// logger.Info("No parts to send in catch-up, sleeping")
-=======
 	//  logger.Info("No parts to send in catch-up, sleeping")
->>>>>>> 88623531
 	time.Sleep(conR.conS.config.PeerGossipSleepDuration)
 }
 
@@ -660,11 +651,7 @@
 		}
 
 		// logger.Debug("gossipVotesRoutine", "rsHeight", rs.Height, "rsRound", rs.Round,
-<<<<<<< HEAD
-		//	"prsHeight", prs.Height, "prsRound", prs.Round, "prsStep", prs.Step)
-=======
 		// "prsHeight", prs.Height, "prsRound", prs.Round, "prsStep", prs.Step)
->>>>>>> 88623531
 
 		// If height matches, then send LastCommit, Prevotes, Precommits.
 		if rs.Height == prs.Height {
