--- conflicted
+++ resolved
@@ -1504,7 +1504,6 @@
 	}
 	if m.Round < 0 {
 		return errors.New("negative Round")
-<<<<<<< HEAD
 	}
 	if err := m.BlockPartSetHeader.ValidateBasic(); err != nil {
 		return fmt.Errorf("wrong BlockPartSetHeader: %v", err)
@@ -1512,15 +1511,6 @@
 	if m.BlockParts.Size() == 0 {
 		return errors.New("empty blockParts")
 	}
-=======
-	}
-	if err := m.BlockPartSetHeader.ValidateBasic(); err != nil {
-		return fmt.Errorf("wrong BlockPartSetHeader: %v", err)
-	}
-	if m.BlockParts.Size() == 0 {
-		return errors.New("empty blockParts")
-	}
->>>>>>> 8e4c41eb
 	if m.BlockParts.Size() != int(m.BlockPartSetHeader.Total) {
 		return fmt.Errorf("blockParts bit array size %d not equal to BlockPartSetHeader.Total %d",
 			m.BlockParts.Size(),
@@ -1528,12 +1518,9 @@
 	}
 	if m.BlockParts.Size() > int(types.MaxBlockPartsCount) {
 		return fmt.Errorf("blockParts bit array is too big: %d, max: %d", m.BlockParts.Size(), types.MaxBlockPartsCount)
-<<<<<<< HEAD
 	}
 	if m.BlockParts.Size() > types.MaxBlockPartsCount {
 		return errors.Errorf("BlockParts bit array is too big: %d, max: %d", m.BlockParts.Size(), types.MaxBlockPartsCount)
-=======
->>>>>>> 8e4c41eb
 	}
 	return nil
 }
@@ -1583,12 +1570,6 @@
 	}
 	if m.ProposalPOL.Size() > types.MaxVotesCount {
 		return fmt.Errorf("proposalPOL bit array is too big: %d, max: %d", m.ProposalPOL.Size(), types.MaxVotesCount)
-<<<<<<< HEAD
-	}
-	if m.ProposalPOL.Size() > types.MaxVotesCount {
-		return errors.Errorf("ProposalPOL bit array is too big: %d, max: %d", m.ProposalPOL.Size(), types.MaxVotesCount)
-=======
->>>>>>> 8e4c41eb
 	}
 	return nil
 }
