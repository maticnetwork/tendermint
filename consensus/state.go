--- conflicted
+++ resolved
@@ -1083,13 +1083,9 @@
 	// Make proposal
 	propBlockID := types.BlockID{Hash: block.Hash(), PartSetHeader: blockParts.Header()}
 	proposal := types.NewProposal(height, round, cs.ValidRound, propBlockID)
-<<<<<<< HEAD
 	proposal.Data = block.DataHash // [peppermint] add data hash to proposal
 	p := proposal.ToProto()
 	cs.Logger.Info("[peppermint] New proposal", "signBytes", d)
-=======
-	p := proposal.ToProto()
->>>>>>> 8e4c41eb
 	if err := cs.privValidator.SignProposal(cs.state.ChainID, p); err == nil {
 		proposal.Signature = p.Signature
 
@@ -1145,31 +1141,18 @@
 		commit = cs.LastCommit.MakeCommit()
 	default: // This shouldn't happen.
 		cs.Logger.Error("enterPropose: Cannot propose anything: No commit for the previous block")
-<<<<<<< HEAD
-=======
-		return
-	}
+		return
+	}
+	proposerAddr := cs.privValidatorPubKey.Address()
 
 	if cs.privValidatorPubKey == nil {
 		// If this node is a validator & proposer in the current round, it will
 		// miss the opportunity to create a block.
 		cs.Logger.Error(fmt.Sprintf("enterPropose: %v", errPubKeyIsNotSet))
->>>>>>> 8e4c41eb
 		return
 	}
 	proposerAddr := cs.privValidatorPubKey.Address()
 
-<<<<<<< HEAD
-	if cs.privValidatorPubKey == nil {
-		// If this node is a validator & proposer in the current round, it will
-		// miss the opportunity to create a block.
-		cs.Logger.Error(fmt.Sprintf("enterPropose: %v", errPubKeyIsNotSet))
-		return
-	}
-	proposerAddr := cs.privValidatorPubKey.Address()
-
-=======
->>>>>>> 8e4c41eb
 	return cs.blockExec.CreateProposalBlock(cs.Height, cs.state, commit, proposerAddr)
 }
 
@@ -1376,17 +1359,10 @@
 	if !cs.ProposalBlockParts.HasHeader(blockID.PartSetHeader) {
 		cs.ProposalBlock = nil
 		cs.ProposalBlockParts = types.NewPartSetFromHeader(blockID.PartSetHeader)
-<<<<<<< HEAD
 	}
 	if err := cs.eventBus.PublishEventUnlock(cs.RoundStateEvent()); err != nil {
 		cs.Logger.Error("Error publishing event unlock", "err", err)
 	}
-=======
-	}
-	if err := cs.eventBus.PublishEventUnlock(cs.RoundStateEvent()); err != nil {
-		cs.Logger.Error("Error publishing event unlock", "err", err)
-	}
->>>>>>> 8e4c41eb
 	cs.signAddVote(tmproto.PrecommitType, nil, types.PartSetHeader{})
 }
 
@@ -1673,7 +1649,6 @@
 		if commitSize != valSetLen {
 			panic(fmt.Sprintf("commit size (%d) doesn't match valset length (%d) at height %d\n\n%v\n\n%v",
 				commitSize, valSetLen, block.Height, block.LastCommit.Signatures, cs.LastValidators.Validators))
-<<<<<<< HEAD
 		}
 
 		if cs.privValidator != nil {
@@ -1685,19 +1660,6 @@
 			}
 		}
 
-=======
-		}
-
-		if cs.privValidator != nil {
-			if cs.privValidatorPubKey == nil {
-				// Metrics won't be updated, but it's not critical.
-				cs.Logger.Error(fmt.Sprintf("recordMetrics: %v", errPubKeyIsNotSet))
-			} else {
-				address = cs.privValidatorPubKey.Address()
-			}
-		}
-
->>>>>>> 8e4c41eb
 		for i, val := range cs.LastValidators.Validators {
 			commitSig := block.LastCommit.Signatures[i]
 			if commitSig.Absent() {
@@ -2110,7 +2072,6 @@
 		Timestamp:        cs.voteTime(),
 		Type:             msgType,
 		BlockID:          types.BlockID{Hash: hash, PartSetHeader: header},
-<<<<<<< HEAD
 	}
 
 	if len(cs.state.SideTxResponses) > 0 {
@@ -2132,11 +2093,6 @@
 	v := vote.ToProto()
 	err := cs.privValidator.SignVote(cs.state.ChainID, v)
 	cs.Logger.Info("[peppermint] vote sign with data", "signBytes", vote.SignBytes(cs.state.ChainID))
-=======
-	}
-	v := vote.ToProto()
-	err := cs.privValidator.SignVote(cs.state.ChainID, v)
->>>>>>> 8e4c41eb
 	vote.Signature = v.Signature
 
 	return vote, err
