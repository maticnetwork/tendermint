--- conflicted
+++ resolved
@@ -972,16 +972,12 @@
 	cs.wal.FlushAndSync()
 
 	// Make proposal
-<<<<<<< HEAD
-	propBlockId := types.BlockID{Hash: block.Hash(), PartsHeader: blockParts.Header()}
-	proposal := types.NewProposal(height, round, cs.ValidRound, propBlockId)
+	propBlockID := types.BlockID{Hash: block.Hash(), PartsHeader: blockParts.Header()}
+	proposal := types.NewProposal(height, round, cs.ValidRound, propBlockID)
 	proposal.Data = block.DataHash // [peppermint] add data hash to proposal
 	d := proposal.SignBytes(cs.state.ChainID)
 	cs.Logger.Info("[peppermint] New proposal", "signBytes", d)
-=======
-	propBlockID := types.BlockID{Hash: block.Hash(), PartsHeader: blockParts.Header()}
-	proposal := types.NewProposal(height, round, cs.ValidRound, propBlockID)
->>>>>>> af992361
+
 	if err := cs.privValidator.SignProposal(cs.state.ChainID, proposal); err == nil {
 
 		// send proposal and block parts on internal msg queue
@@ -1425,12 +1421,8 @@
 	// restart).
 	endMsg := EndHeightMessage{height}
 	if err := cs.wal.WriteSync(endMsg); err != nil { // NOTE: fsync
-<<<<<<< HEAD
-		panic(fmt.Sprintf("Failed to write %v msg to consensus wal due to %v. Check your FS and restart the node", endMsg, err))
-=======
 		panic(fmt.Sprintf("Failed to write %v msg to consensus wal due to %v. Check your FS and restart the node",
 			endMsg, err))
->>>>>>> af992361
 	}
 
 	fail.Fail() // XXX
