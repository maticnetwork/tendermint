package consensus

import (
	"bufio"
	"bytes"
	"fmt"
	"io"
	"path/filepath"
	"testing"
	"time"

	db "github.com/tendermint/tm-db"

	"github.com/tendermint/tendermint/abci/example/kvstore"
	cfg "github.com/tendermint/tendermint/config"
	"github.com/tendermint/tendermint/libs/log"
	tmrand "github.com/tendermint/tendermint/libs/rand"
	"github.com/tendermint/tendermint/privval"
	"github.com/tendermint/tendermint/proxy"
	sm "github.com/tendermint/tendermint/state"
	"github.com/tendermint/tendermint/store"
	"github.com/tendermint/tendermint/types"
)

// WALGenerateNBlocks generates a consensus WAL. It does this by spinning up a
// stripped down version of node (proxy app, event bus, consensus state) with a
// persistent kvstore application and special consensus wal instance
// (byteBufferWAL) and waits until numBlocks are created.
// If the node fails to produce given numBlocks, it returns an error.
func WALGenerateNBlocks(t *testing.T, wr io.Writer, numBlocks int) (err error) {
	config := getConfig(t)

	app := kvstore.NewPersistentKVStoreApplication(filepath.Join(config.DBDir(), "wal_generator"))

	logger := log.TestingLogger().With("wal_generator", "wal_generator")
	logger.Info("generating WAL (last height msg excluded)", "numBlocks", numBlocks)

<<<<<<< HEAD
	// ///////////////////////////////////////////////////////////////////////////
=======
>>>>>>> 88623531
	// COPY PASTE FROM node.go WITH A FEW MODIFICATIONS
	// NOTE: we can't import node package because of circular dependency.
	// NOTE: we don't do handshake so need to set state.Version.Consensus.App directly.
	privValidatorKeyFile := config.PrivValidatorKeyFile()
	privValidatorStateFile := config.PrivValidatorStateFile()
	privValidator := privval.LoadOrGenFilePV(privValidatorKeyFile, privValidatorStateFile)
	genDoc, err := types.GenesisDocFromFile(config.GenesisFile())
	if err != nil {
		return fmt.Errorf("failed to read genesis file: %w", err)
	}
	blockStoreDB := db.NewMemDB()
	stateDB := blockStoreDB
	stateStore := sm.NewStore(stateDB)
	state, err := sm.MakeGenesisState(genDoc)
	if err != nil {
		return fmt.Errorf("failed to make genesis state: %w", err)
	}
	state.Version.Consensus.App = kvstore.ProtocolVersion
	if err = stateStore.Save(state); err != nil {
		t.Error(err)
	}

	blockStore := store.NewBlockStore(blockStoreDB)

	proxyApp := proxy.NewAppConns(proxy.NewLocalClientCreator(app))
	proxyApp.SetLogger(logger.With("module", "proxy"))
	if err := proxyApp.Start(); err != nil {
		return fmt.Errorf("failed to start proxy app connections: %w", err)
	}
	t.Cleanup(func() {
		if err := proxyApp.Stop(); err != nil {
			t.Error(err)
		}
	})

	eventBus := types.NewEventBus()
	eventBus.SetLogger(logger.With("module", "events"))
	if err := eventBus.Start(); err != nil {
		return fmt.Errorf("failed to start event bus: %w", err)
	}
	t.Cleanup(func() {
		if err := eventBus.Stop(); err != nil {
			t.Error(err)
		}
	})
	mempool := emptyMempool{}
	evpool := sm.EmptyEvidencePool{}
	blockExec := sm.NewBlockExecutor(stateStore, log.TestingLogger(), proxyApp.Consensus(), mempool, evpool)
	consensusState := NewState(config.Consensus, state.Copy(), blockExec, blockStore, mempool, evpool)
	consensusState.SetLogger(logger)
	consensusState.SetEventBus(eventBus)
	if privValidator != nil {
		consensusState.SetPrivValidator(privValidator)
	}
	// END OF COPY PASTE
<<<<<<< HEAD
	// ///////////////////////////////////////////////////////////////////////////
=======
>>>>>>> 88623531

	// set consensus wal to buffered WAL, which will write all incoming msgs to buffer
	numBlocksWritten := make(chan struct{})
	wal := newByteBufferWAL(logger, NewWALEncoder(wr), int64(numBlocks), numBlocksWritten)
	// see wal.go#103
	if err := wal.Write(EndHeightMessage{0}); err != nil {
		t.Error(err)
	}

	consensusState.wal = wal

	if err := consensusState.Start(); err != nil {
		return fmt.Errorf("failed to start consensus state: %w", err)
	}

	select {
	case <-numBlocksWritten:
		if err := consensusState.Stop(); err != nil {
			t.Error(err)
		}
		return nil
	case <-time.After(1 * time.Minute):
		if err := consensusState.Stop(); err != nil {
			t.Error(err)
		}
		return fmt.Errorf("waited too long for tendermint to produce %d blocks (grep logs for `wal_generator`)", numBlocks)
	}
}

// WALWithNBlocks returns a WAL content with numBlocks.
func WALWithNBlocks(t *testing.T, numBlocks int) (data []byte, err error) {
	var b bytes.Buffer
	wr := bufio.NewWriter(&b)

	if err := WALGenerateNBlocks(t, wr, numBlocks); err != nil {
		return []byte{}, err
	}

	wr.Flush()
	return b.Bytes(), nil
}

func randPort() int {
	// returns between base and base + spread
	base, spread := 20000, 20000
	return base + tmrand.Intn(spread)
}

func makeAddrs() (string, string, string) {
	start := randPort()
	return fmt.Sprintf("tcp://127.0.0.1:%d", start),
		fmt.Sprintf("tcp://127.0.0.1:%d", start+1),
		fmt.Sprintf("tcp://127.0.0.1:%d", start+2)
}

// getConfig returns a config for test cases
func getConfig(t *testing.T) *cfg.Config {
	c := cfg.ResetTestRoot(t.Name())

	// and we use random ports to run in parallel
	tm, rpc, grpc := makeAddrs()
	c.P2P.ListenAddress = tm
	c.RPC.ListenAddress = rpc
	c.RPC.GRPCListenAddress = grpc
	return c
}

// byteBufferWAL is a WAL which writes all msgs to a byte buffer. Writing stops
// when the heightToStop is reached. Client will be notified via
// signalWhenStopsTo channel.
type byteBufferWAL struct {
	enc               *WALEncoder
	stopped           bool
	heightToStop      int64
	signalWhenStopsTo chan<- struct{}

	logger log.Logger
}

// needed for determinism
var fixedTime, _ = time.Parse(time.RFC3339, "2017-01-02T15:04:05Z")

func newByteBufferWAL(logger log.Logger, enc *WALEncoder, nBlocks int64, signalStop chan<- struct{}) *byteBufferWAL {
	return &byteBufferWAL{
		enc:               enc,
		heightToStop:      nBlocks,
		signalWhenStopsTo: signalStop,
		logger:            logger,
	}
}

// Save writes message to the internal buffer except when heightToStop is
// reached, in which case it will signal the caller via signalWhenStopsTo and
// skip writing.
func (w *byteBufferWAL) Write(m WALMessage) error {
	if w.stopped {
		w.logger.Debug("WAL already stopped. Not writing message", "msg", m)
		return nil
	}

	if endMsg, ok := m.(EndHeightMessage); ok {
		w.logger.Debug("WAL write end height message", "height", endMsg.Height, "stopHeight", w.heightToStop)
		if endMsg.Height == w.heightToStop {
			w.logger.Debug("Stopping WAL at height", "height", endMsg.Height)
			w.signalWhenStopsTo <- struct{}{}
			w.stopped = true
			return nil
		}
	}

	w.logger.Debug("WAL Write Message", "msg", m)
	err := w.enc.Encode(&TimedWALMessage{fixedTime, m})
	if err != nil {
		panic(fmt.Sprintf("failed to encode the msg %v", m))
	}

	return nil
}

func (w *byteBufferWAL) WriteSync(m WALMessage) error {
	return w.Write(m)
}

func (w *byteBufferWAL) FlushAndSync() error { return nil }

func (w *byteBufferWAL) SearchForEndHeight(
	height int64,
	options *WALSearchOptions) (rd io.ReadCloser, found bool, err error) {
	return nil, false, nil
}

func (w *byteBufferWAL) Start() error { return nil }
func (w *byteBufferWAL) Stop() error  { return nil }
func (w *byteBufferWAL) Wait()        {}<|MERGE_RESOLUTION|>--- conflicted
+++ resolved
@@ -35,10 +35,6 @@
 	logger := log.TestingLogger().With("wal_generator", "wal_generator")
 	logger.Info("generating WAL (last height msg excluded)", "numBlocks", numBlocks)
 
-<<<<<<< HEAD
-	// ///////////////////////////////////////////////////////////////////////////
-=======
->>>>>>> 88623531
 	// COPY PASTE FROM node.go WITH A FEW MODIFICATIONS
 	// NOTE: we can't import node package because of circular dependency.
 	// NOTE: we don't do handshake so need to set state.Version.Consensus.App directly.
@@ -94,10 +90,6 @@
 		consensusState.SetPrivValidator(privValidator)
 	}
 	// END OF COPY PASTE
-<<<<<<< HEAD
-	// ///////////////////////////////////////////////////////////////////////////
-=======
->>>>>>> 88623531
 
 	// set consensus wal to buffered WAL, which will write all incoming msgs to buffer
 	numBlocksWritten := make(chan struct{})
