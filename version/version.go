--- conflicted
+++ resolved
@@ -3,23 +3,14 @@
 // Version components
 const (
 	Maj = "0"
-<<<<<<< HEAD
-	Min = "23"
-	Fix = "1"
-=======
 	Min = "25"
 	Fix = "0"
->>>>>>> 0c9c3292
 )
 
 var (
 	// Version is the current version of Tendermint
 	// Must be a string because scripts like dist.sh read this file.
-<<<<<<< HEAD
-	Version = "0.23.1"
-=======
 	Version = "0.25.0"
->>>>>>> 0c9c3292
 
 	// GitCommit is the current HEAD set using ldflags.
 	GitCommit string
