--- conflicted
+++ resolved
@@ -613,10 +613,6 @@
 	return filteredHashes
 }
 
-<<<<<<< HEAD
-// /////////////////////////////////////////////////////////////////////////////
-=======
->>>>>>> 88623531
 // Keys
 
 func isTagKey(key []byte) bool {
