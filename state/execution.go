--- conflicted
+++ resolved
@@ -139,7 +139,9 @@
 		return state, 0, ErrInvalidBlock(err)
 	}
 
-<<<<<<< HEAD
+	// Update evpool with the block and state and get any byzantine validators for that block
+	byzVals := blockExec.evpool.ABCIEvidence(block.Height, block.Evidence.Evidence)
+
 	// Execute side deliver tx if node is fast syncing
 	executeSideDeliverTx := true
 	if blockExec.fastSyncFunc != nil {
@@ -148,16 +150,8 @@
 
 	startTime := time.Now().UnixNano()
 	abciResponses, sideTxResponses, err := execBlockOnProxyApp(blockExec.logger, blockExec.proxyApp, block,
-		blockExec.store, state.InitialHeight, executeSideDeliverTx)
-
-=======
-	// Update evpool with the block and state and get any byzantine validators for that block
-	byzVals := blockExec.evpool.ABCIEvidence(block.Height, block.Evidence.Evidence)
-
-	startTime := time.Now().UnixNano()
-	abciResponses, err := execBlockOnProxyApp(blockExec.logger, blockExec.proxyApp, block,
-		blockExec.store, state.InitialHeight, byzVals)
->>>>>>> ed002cea
+		blockExec.store, state.InitialHeight,byzVals, executeSideDeliverTx)
+
 	endTime := time.Now().UnixNano()
 	blockExec.metrics.BlockProcessingTime.Observe(float64(endTime-startTime) / 1000000)
 	if err != nil {
@@ -285,13 +279,9 @@
 	block *types.Block,
 	store Store,
 	initialHeight int64,
-<<<<<<< HEAD
+	byzVals []abci.Evidence,
 	executeSideDeliverTx bool,
 ) (*tmstate.ABCIResponses, []*types.SideTxResultWithData, error) {
-=======
-	byzVals []abci.Evidence,
-) (*tmstate.ABCIResponses, error) {
->>>>>>> ed002cea
 	var validTxs, invalidTxs = 0, 0
 
 	txIndex := 0
@@ -633,12 +623,8 @@
 	store Store,
 	initialHeight int64,
 ) ([]byte, error) {
-<<<<<<< HEAD
 	logger.Info("[Peppermint] Exec commit block", "height", block.Height)
-	_, _, err := execBlockOnProxyApp(logger, appConnConsensus, block, store, initialHeight, false)
-=======
-	_, err := execBlockOnProxyApp(logger, appConnConsensus, block, store, initialHeight, []abci.Evidence{})
->>>>>>> ed002cea
+	_, _, err := execBlockOnProxyApp(logger, appConnConsensus, block, store, initialHeight, []abci.Evidence{}, false)
 	if err != nil {
 		logger.Error("Error executing block on proxy app", "height", block.Height, "err", err)
 		return nil, err
