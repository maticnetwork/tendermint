--- conflicted
+++ resolved
@@ -145,10 +145,6 @@
 		return state, 0, ErrInvalidBlock(err)
 	}
 
-<<<<<<< HEAD
-	// Update evpool with the block and state and get any byzantine validators for that block
-	byzVals := blockExec.evpool.ABCIEvidence(block.Height, block.Evidence.Evidence)
-
 	// Execute side deliver tx if node is fast syncing
 	executeSideDeliverTx := true
 	if blockExec.fastSyncFunc != nil {
@@ -158,13 +154,8 @@
 	startTime := time.Now().UnixNano()
 	abciResponses, sideTxResponses, err := execBlockOnProxyApp(
 		blockExec.logger, blockExec.proxyApp, block,
-		blockExec.store, state.InitialHeight, byzVals, executeSideDeliverTx)
-
-=======
-	startTime := time.Now().UnixNano()
-	abciResponses, err := execBlockOnProxyApp(blockExec.logger, blockExec.proxyApp, block,
-		blockExec.store, state.InitialHeight)
->>>>>>> b435d9aa
+		blockExec.store, state.InitialHeight, executeSideDeliverTx)
+
 	endTime := time.Now().UnixNano()
 	blockExec.metrics.BlockProcessingTime.Observe(float64(endTime-startTime) / 1000000)
 	if err != nil {
@@ -292,13 +283,8 @@
 	block *types.Block,
 	store Store,
 	initialHeight int64,
-<<<<<<< HEAD
-	byzVals []abci.Evidence,
 	executeSideDeliverTx bool,
 ) (*tmstate.ABCIResponses, []*types.SideTxResultWithData, error) {
-=======
-) (*tmstate.ABCIResponses, error) {
->>>>>>> b435d9aa
 	var validTxs, invalidTxs = 0, 0
 
 	txIndex := 0
@@ -645,12 +631,8 @@
 	store Store,
 	initialHeight int64,
 ) ([]byte, error) {
-<<<<<<< HEAD
 	logger.Info("[Peppermint] Exec commit block", "height", block.Height)
-	_, _, err := execBlockOnProxyApp(logger, appConnConsensus, block, store, initialHeight, []abci.Evidence{}, false)
-=======
-	_, err := execBlockOnProxyApp(logger, appConnConsensus, block, store, initialHeight)
->>>>>>> b435d9aa
+	_, _, err := execBlockOnProxyApp(logger, appConnConsensus, block, store, initialHeight, false)
 	if err != nil {
 		logger.Error("Error executing block on proxy app", "height", block.Height, "err", err)
 		return nil, err
