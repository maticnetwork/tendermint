<<<<<<< HEAD
## v0.32.8
=======
## v0.33.1
>>>>>>> af992361

\*\*

Special thanks to external contributors on this release:

Friendly reminder, we have a [bug bounty
program](https://hackerone.com/tendermint).

### BREAKING CHANGES:

- CLI/RPC/Config

- Apps

- Go API

### FEATURES:

### IMPROVEMENTS:

### BUG FIXES:

<|MERGE_RESOLUTION|>--- conflicted
+++ resolved
@@ -1,8 +1,4 @@
-<<<<<<< HEAD
-## v0.32.8
-=======
 ## v0.33.1
->>>>>>> af992361
 
 \*\*
 
@@ -23,5 +19,4 @@
 
 ### IMPROVEMENTS:
 
-### BUG FIXES:
-
+### BUG FIXES: