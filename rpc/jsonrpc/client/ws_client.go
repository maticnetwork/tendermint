package client

import (
	"context"
	"encoding/json"
	"fmt"
	"net"
	"net/http"
	"sync"
	"time"

	"github.com/gorilla/websocket"
	metrics "github.com/rcrowley/go-metrics"

	tmrand "github.com/tendermint/tendermint/libs/rand"
	"github.com/tendermint/tendermint/libs/service"
	tmsync "github.com/tendermint/tendermint/libs/sync"
	types "github.com/tendermint/tendermint/rpc/jsonrpc/types"
)

const (
	defaultMaxReconnectAttempts = 25
	defaultWriteWait            = 0
	defaultReadWait             = 0
	defaultPingPeriod           = 0
)

// WSClient is a JSON-RPC client, which uses WebSocket for communication with
// the remote server.
//
// WSClient is safe for concurrent use by multiple goroutines.
type WSClient struct { // nolint: maligned
	conn *websocket.Conn

	Address  string // IP:PORT or /path/to/socket
	Endpoint string // /websocket/url/endpoint
	Dialer   func(string, string) (net.Conn, error)

	// Single user facing channel to read RPCResponses from, closed only when the
	// client is being stopped.
	ResponsesCh chan types.RPCResponse

	// Callback, which will be called each time after successful reconnect.
	onReconnect func()

	// internal channels
	send            chan types.RPCRequest // user requests
	backlog         chan types.RPCRequest // stores a single user request received during a conn failure
	reconnectAfter  chan error            // reconnect requests
	readRoutineQuit chan struct{}         // a way for readRoutine to close writeRoutine

	// Maximum reconnect attempts (0 or greater; default: 25).
	maxReconnectAttempts int

	// Support both ws and wss protocols
	protocol string

	wg sync.WaitGroup

	mtx            tmsync.RWMutex
	sentLastPingAt time.Time
	reconnecting   bool
	nextReqID      int
	// sentIDs        map[types.JSONRPCIntID]bool // IDs of the requests currently in flight

	// Time allowed to write a message to the server. 0 means block until operation succeeds.
	writeWait time.Duration

	// Time allowed to read the next message from the server. 0 means block until operation succeeds.
	readWait time.Duration

	// Send pings to server with this period. Must be less than readWait. If 0, no pings will be sent.
	pingPeriod time.Duration

	service.BaseService

	// Time between sending a ping and receiving a pong. See
	// https://godoc.org/github.com/rcrowley/go-metrics#Timer.
	PingPongLatencyTimer metrics.Timer
}

// NewWS returns a new client. See the commentary on the func(*WSClient)
// functions for a detailed description of how to configure ping period and
// pong wait time. The endpoint argument must begin with a `/`.
// An error is returned on invalid remote. The function panics when remote is nil.
func NewWS(remoteAddr, endpoint string, options ...func(*WSClient)) (*WSClient, error) {
	parsedURL, err := newParsedURL(remoteAddr)
	if err != nil {
		return nil, err
	}
	// default to ws protocol, unless wss is explicitly specified
	if parsedURL.Scheme != protoWSS {
		parsedURL.Scheme = protoWS
	}

	dialFn, err := makeHTTPDialer(remoteAddr)
	if err != nil {
		return nil, err
	}

	c := &WSClient{
		Address:              parsedURL.GetTrimmedHostWithPath(),
		Dialer:               dialFn,
		Endpoint:             endpoint,
		PingPongLatencyTimer: metrics.NewTimer(),

		maxReconnectAttempts: defaultMaxReconnectAttempts,
		readWait:             defaultReadWait,
		writeWait:            defaultWriteWait,
		pingPeriod:           defaultPingPeriod,
		protocol:             parsedURL.Scheme,

		// sentIDs: make(map[types.JSONRPCIntID]bool),
	}
	c.BaseService = *service.NewBaseService(nil, "WSClient", c)
	for _, option := range options {
		option(c)
	}
	return c, nil
}

// MaxReconnectAttempts sets the maximum number of reconnect attempts before returning an error.
// It should only be used in the constructor and is not Goroutine-safe.
func MaxReconnectAttempts(max int) func(*WSClient) {
	return func(c *WSClient) {
		c.maxReconnectAttempts = max
	}
}

// ReadWait sets the amount of time to wait before a websocket read times out.
// It should only be used in the constructor and is not Goroutine-safe.
func ReadWait(readWait time.Duration) func(*WSClient) {
	return func(c *WSClient) {
		c.readWait = readWait
	}
}

// WriteWait sets the amount of time to wait before a websocket write times out.
// It should only be used in the constructor and is not Goroutine-safe.
func WriteWait(writeWait time.Duration) func(*WSClient) {
	return func(c *WSClient) {
		c.writeWait = writeWait
	}
}

// PingPeriod sets the duration for sending websocket pings.
// It should only be used in the constructor - not Goroutine-safe.
func PingPeriod(pingPeriod time.Duration) func(*WSClient) {
	return func(c *WSClient) {
		c.pingPeriod = pingPeriod
	}
}

// OnReconnect sets the callback, which will be called every time after
// successful reconnect.
func OnReconnect(cb func()) func(*WSClient) {
	return func(c *WSClient) {
		c.onReconnect = cb
	}
}

// String returns WS client full address.
func (c *WSClient) String() string {
	return fmt.Sprintf("WSClient{%s (%s)}", c.Address, c.Endpoint)
}

// OnStart implements service.Service by dialing a server and creating read and
// write routines.
func (c *WSClient) OnStart() error {
	err := c.dial()
	if err != nil {
		return err
	}

	c.ResponsesCh = make(chan types.RPCResponse)

	c.send = make(chan types.RPCRequest)
	// 1 additional error may come from the read/write
	// goroutine depending on which failed first.
	c.reconnectAfter = make(chan error, 1)
	// capacity for 1 request. a user won't be able to send more because the send
	// channel is unbuffered.
	c.backlog = make(chan types.RPCRequest, 1)

	c.startReadWriteRoutines()
	go c.reconnectRoutine()

	return nil
}

// Stop overrides service.Service#Stop. There is no other way to wait until Quit
// channel is closed.
func (c *WSClient) Stop() error {
	if err := c.BaseService.Stop(); err != nil {
		return err
	}
	// only close user-facing channels when we can't write to them
	c.wg.Wait()
	close(c.ResponsesCh)

	return nil
}

// IsReconnecting returns true if the client is reconnecting right now.
func (c *WSClient) IsReconnecting() bool {
	c.mtx.RLock()
	defer c.mtx.RUnlock()
	return c.reconnecting
}

// IsActive returns true if the client is running and not reconnecting.
func (c *WSClient) IsActive() bool {
	return c.IsRunning() && !c.IsReconnecting()
}

// Send the given RPC request to the server. Results will be available on
// ResponsesCh, errors, if any, on ErrorsCh. Will block until send succeeds or
// ctx.Done is closed.
func (c *WSClient) Send(ctx context.Context, request types.RPCRequest) error {
	select {
	case c.send <- request:
		c.Logger.Info("sent a request", "req", request)
		// c.mtx.Lock()
		// c.sentIDs[request.ID.(types.JSONRPCIntID)] = true
		// c.mtx.Unlock()
		return nil
	case <-ctx.Done():
		return ctx.Err()
	}
}

// Call enqueues a call request onto the Send queue. Requests are JSON encoded.
func (c *WSClient) Call(ctx context.Context, method string, params map[string]interface{}) error {
	request, err := types.MapToRequest(c.nextRequestID(), method, params)
	if err != nil {
		return err
	}
	return c.Send(ctx, request)
}

// CallWithArrayParams enqueues a call request onto the Send queue. Params are
// in a form of array (e.g. []interface{}{"abcd"}). Requests are JSON encoded.
func (c *WSClient) CallWithArrayParams(ctx context.Context, method string, params []interface{}) error {
	request, err := types.ArrayToRequest(c.nextRequestID(), method, params)
	if err != nil {
		return err
	}
	return c.Send(ctx, request)
}

<<<<<<< HEAD
// // ///////////////////////////////////////////////////////////////////////////
=======
>>>>>>> 88623531
// Private methods

func (c *WSClient) nextRequestID() types.JSONRPCIntID {
	c.mtx.Lock()
	id := c.nextReqID
	c.nextReqID++
	c.mtx.Unlock()
	return types.JSONRPCIntID(id)
}

func (c *WSClient) dial() error {
	dialer := &websocket.Dialer{
		NetDial: c.Dialer,
		Proxy:   http.ProxyFromEnvironment,
	}
	rHeader := http.Header{}
	conn, _, err := dialer.Dial(c.protocol+"://"+c.Address+c.Endpoint, rHeader) // nolint:bodyclose
	if err != nil {
		return err
	}
	c.conn = conn
	return nil
}

// reconnect tries to redial up to maxReconnectAttempts with exponential
// backoff.
func (c *WSClient) reconnect() error {
	attempt := 0

	c.mtx.Lock()
	c.reconnecting = true
	c.mtx.Unlock()
	defer func() {
		c.mtx.Lock()
		c.reconnecting = false
		c.mtx.Unlock()
	}()

	for {
		jitter := time.Duration(tmrand.Float64() * float64(time.Second)) // 1s == (1e9 ns)
		backoffDuration := jitter + ((1 << uint(attempt)) * time.Second)

		c.Logger.Info("reconnecting", "attempt", attempt+1, "backoff_duration", backoffDuration)
		time.Sleep(backoffDuration)

		err := c.dial()
		if err != nil {
			c.Logger.Error("failed to redial", "err", err)
		} else {
			c.Logger.Info("reconnected")
			if c.onReconnect != nil {
				go c.onReconnect()
			}
			return nil
		}

		attempt++

		if attempt > c.maxReconnectAttempts {
			return fmt.Errorf("reached maximum reconnect attempts: %w", err)
		}
	}
}

func (c *WSClient) startReadWriteRoutines() {
	c.wg.Add(2)
	c.readRoutineQuit = make(chan struct{})
	go c.readRoutine()
	go c.writeRoutine()
}

func (c *WSClient) processBacklog() error {
	select {
	case request := <-c.backlog:
		if c.writeWait > 0 {
			if err := c.conn.SetWriteDeadline(time.Now().Add(c.writeWait)); err != nil {
				c.Logger.Error("failed to set write deadline", "err", err)
			}
		}
		if err := c.conn.WriteJSON(request); err != nil {
			c.Logger.Error("failed to resend request", "err", err)
			c.reconnectAfter <- err
			// requeue request
			c.backlog <- request
			return err
		}
		c.Logger.Info("resend a request", "req", request)
	default:
	}
	return nil
}

func (c *WSClient) reconnectRoutine() {
	for {
		select {
		case originalError := <-c.reconnectAfter:
			// wait until writeRoutine and readRoutine finish
			c.wg.Wait()
			if err := c.reconnect(); err != nil {
				c.Logger.Error("failed to reconnect", "err", err, "original_err", originalError)
				if err = c.Stop(); err != nil {
					c.Logger.Error("failed to stop conn", "error", err)
				}

				return
			}
			// drain reconnectAfter
		LOOP:
			for {
				select {
				case <-c.reconnectAfter:
				default:
					break LOOP
				}
			}
			err := c.processBacklog()
			if err == nil {
				c.startReadWriteRoutines()
			}

		case <-c.Quit():
			return
		}
	}
}

// The client ensures that there is at most one writer to a connection by
// executing all writes from this goroutine.
func (c *WSClient) writeRoutine() {
	var ticker *time.Ticker
	if c.pingPeriod > 0 {
		// ticker with a predefined period
		ticker = time.NewTicker(c.pingPeriod)
	} else {
		// ticker that never fires
		ticker = &time.Ticker{C: make(<-chan time.Time)}
	}

	defer func() {
		ticker.Stop()
		c.conn.Close()
		// err != nil {
		// ignore error; it will trigger in tests
		// likely because it's closing an already closed connection
		// }
		c.wg.Done()
	}()

	for {
		select {
		case request := <-c.send:
			if c.writeWait > 0 {
				if err := c.conn.SetWriteDeadline(time.Now().Add(c.writeWait)); err != nil {
					c.Logger.Error("failed to set write deadline", "err", err)
				}
			}
			if err := c.conn.WriteJSON(request); err != nil {
				c.Logger.Error("failed to send request", "err", err)
				c.reconnectAfter <- err
				// add request to the backlog, so we don't lose it
				c.backlog <- request
				return
			}
		case <-ticker.C:
			if c.writeWait > 0 {
				if err := c.conn.SetWriteDeadline(time.Now().Add(c.writeWait)); err != nil {
					c.Logger.Error("failed to set write deadline", "err", err)
				}
			}
			if err := c.conn.WriteMessage(websocket.PingMessage, []byte{}); err != nil {
				c.Logger.Error("failed to write ping", "err", err)
				c.reconnectAfter <- err
				return
			}
			c.mtx.Lock()
			c.sentLastPingAt = time.Now()
			c.mtx.Unlock()
			c.Logger.Debug("sent ping")
		case <-c.readRoutineQuit:
			return
		case <-c.Quit():
			if err := c.conn.WriteMessage(
				websocket.CloseMessage,
				websocket.FormatCloseMessage(websocket.CloseNormalClosure, ""),
			); err != nil {
				c.Logger.Error("failed to write message", "err", err)
			}
			return
		}
	}
}

// The client ensures that there is at most one reader to a connection by
// executing all reads from this goroutine.
func (c *WSClient) readRoutine() {
	defer func() {
		c.conn.Close()
		// err != nil {
		// ignore error; it will trigger in tests
		// likely because it's closing an already closed connection
		// }
		c.wg.Done()
	}()

	c.conn.SetPongHandler(func(string) error {
		// gather latency stats
		c.mtx.RLock()
		t := c.sentLastPingAt
		c.mtx.RUnlock()
		c.PingPongLatencyTimer.UpdateSince(t)

		c.Logger.Debug("got pong")
		return nil
	})

	for {
		// reset deadline for every message type (control or data)
		if c.readWait > 0 {
			if err := c.conn.SetReadDeadline(time.Now().Add(c.readWait)); err != nil {
				c.Logger.Error("failed to set read deadline", "err", err)
			}
		}
		_, data, err := c.conn.ReadMessage()
		if err != nil {
			if !websocket.IsUnexpectedCloseError(err, websocket.CloseNormalClosure) {
				return
			}

			c.Logger.Error("failed to read response", "err", err)
			close(c.readRoutineQuit)
			c.reconnectAfter <- err
			return
		}

		var response types.RPCResponse
		err = json.Unmarshal(data, &response)
		if err != nil {
			c.Logger.Error("failed to parse response", "err", err, "data", string(data))
			continue
		}

		if err = validateResponseID(response.ID); err != nil {
			c.Logger.Error("error in response ID", "id", response.ID, "err", err)
			continue
		}

		// TODO: events resulting from /subscribe do not work with ->
		// because they are implemented as responses with the subscribe request's
		// ID. According to the spec, they should be notifications (requests
		// without IDs).
		// https://github.com/tendermint/tendermint/issues/2949
		// c.mtx.Lock()
		// if _, ok := c.sentIDs[response.ID.(types.JSONRPCIntID)]; !ok {
		// 	c.Logger.Error("unsolicited response ID", "id", response.ID, "expected", c.sentIDs)
		// 	c.mtx.Unlock()
		// 	continue
		// }
		// delete(c.sentIDs, response.ID.(types.JSONRPCIntID))
		// c.mtx.Unlock()
		// Combine a non-blocking read on BaseService.Quit with a non-blocking write on ResponsesCh to avoid blocking
		// c.wg.Wait() in c.Stop(). Note we rely on Quit being closed so that it sends unlimited Quit signals to stop
		// both readRoutine and writeRoutine

		c.Logger.Info("got response", "id", response.ID, "result", fmt.Sprintf("%X", response.Result))

		select {
		case <-c.Quit():
		case c.ResponsesCh <- response:
		}
	}
}

<<<<<<< HEAD
// // ///////////////////////////////////////////////////////////////////////////
=======
>>>>>>> 88623531
// Predefined methods

// Subscribe to a query. Note the server must have a "subscribe" route
// defined.
func (c *WSClient) Subscribe(ctx context.Context, query string) error {
	params := map[string]interface{}{"query": query}
	return c.Call(ctx, "subscribe", params)
}

// Unsubscribe from a query. Note the server must have a "unsubscribe" route
// defined.
func (c *WSClient) Unsubscribe(ctx context.Context, query string) error {
	params := map[string]interface{}{"query": query}
	return c.Call(ctx, "unsubscribe", params)
}

// UnsubscribeAll from all. Note the server must have a "unsubscribe_all" route
// defined.
func (c *WSClient) UnsubscribeAll(ctx context.Context) error {
	params := map[string]interface{}{}
	return c.Call(ctx, "unsubscribe_all", params)
}<|MERGE_RESOLUTION|>--- conflicted
+++ resolved
@@ -248,10 +248,6 @@
 	return c.Send(ctx, request)
 }
 
-<<<<<<< HEAD
-// // ///////////////////////////////////////////////////////////////////////////
-=======
->>>>>>> 88623531
 // Private methods
 
 func (c *WSClient) nextRequestID() types.JSONRPCIntID {
@@ -524,10 +520,6 @@
 	}
 }
 
-<<<<<<< HEAD
-// // ///////////////////////////////////////////////////////////////////////////
-=======
->>>>>>> 88623531
 // Predefined methods
 
 // Subscribe to a query. Note the server must have a "subscribe" route
