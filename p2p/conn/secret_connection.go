package conn

import (
	"bytes"
	"crypto/cipher"
	crand "crypto/rand"
	"crypto/sha256"
	"crypto/subtle"
	"encoding/binary"
	"io"
	"math"
	"net"
	"sync"
	"time"

<<<<<<< HEAD
=======
	"github.com/gtank/merlin"
>>>>>>> af992361
	pool "github.com/libp2p/go-buffer-pool"
	"github.com/pkg/errors"
	"golang.org/x/crypto/chacha20poly1305"
	"golang.org/x/crypto/curve25519"
	"golang.org/x/crypto/hkdf"
	"golang.org/x/crypto/nacl/box"

	"github.com/tendermint/tendermint/crypto"
	"github.com/tendermint/tendermint/crypto/ed25519"
<<<<<<< HEAD
	cmn "github.com/tendermint/tendermint/libs/common"
=======
	"github.com/tendermint/tendermint/libs/async"
>>>>>>> af992361
)

// 4 + 1024 == 1028 total frame size
const (
	dataLenSize      = 4
	dataMaxSize      = 1024
	totalFrameSize   = dataMaxSize + dataLenSize
	aeadSizeOverhead = 16 // overhead of poly 1305 authentication tag
	aeadKeySize      = chacha20poly1305.KeySize
	aeadNonceSize    = chacha20poly1305.NonceSize
)

var (
	ErrSmallOrderRemotePubKey = errors.New("detected low order point from remote peer")
	ErrSharedSecretIsZero     = errors.New("shared secret is all zeroes")

	labelEphemeralLowerPublicKey = []byte("EPHEMERAL_LOWER_PUBLIC_KEY")
	labelEphemeralUpperPublicKey = []byte("EPHEMERAL_UPPER_PUBLIC_KEY")
	labelDHSecret                = []byte("DH_SECRET")
	labelSecretConnectionMac     = []byte("SECRET_CONNECTION_MAC")

	secretConnKeyAndChallengeGen = []byte("TENDERMINT_SECRET_CONNECTION_KEY_AND_CHALLENGE_GEN")
)

// SecretConnection implements net.Conn.
// It is an implementation of the STS protocol.
// See https://github.com/tendermint/tendermint/blob/0.1/docs/sts-final.pdf for
// details on the protocol.
//
// Consumers of the SecretConnection are responsible for authenticating
// the remote peer's pubkey against known information, like a nodeID.
// Otherwise they are vulnerable to MITM.
// (TODO(ismail): see also https://github.com/tendermint/tendermint/issues/3010)
type SecretConnection struct {

	// immutable
	recvAead cipher.AEAD
	sendAead cipher.AEAD

	remPubKey crypto.PubKey
	conn      io.ReadWriteCloser

	// net.Conn must be thread safe:
	// https://golang.org/pkg/net/#Conn.
	// Since we have internal mutable state,
	// we need mtxs. But recv and send states
	// are independent, so we can use two mtxs.
	// All .Read are covered by recvMtx,
	// all .Write are covered by sendMtx.
	recvMtx    sync.Mutex
	recvBuffer []byte
	recvNonce  *[aeadNonceSize]byte

	sendMtx   sync.Mutex
	sendNonce *[aeadNonceSize]byte
}

// MakeSecretConnection performs handshake and returns a new authenticated
// SecretConnection.
// Returns nil if there is an error in handshake.
// Caller should call conn.Close()
// See docs/sts-final.pdf for more information.
func MakeSecretConnection(conn io.ReadWriteCloser, locPrivKey crypto.PrivKey) (*SecretConnection, error) {
	var (
		locPubKey = locPrivKey.PubKey()
	)

	// Generate ephemeral keys for perfect forward secrecy.
	locEphPub, locEphPriv := genEphKeys()

	// Write local ephemeral pubkey and receive one too.
	// NOTE: every 32-byte string is accepted as a Curve25519 public key (see
	// DJB's Curve25519 paper: http://cr.yp.to/ecdh/curve25519-20060209.pdf)
	remEphPub, err := shareEphPubKey(conn, locEphPub)
	if err != nil {
		return nil, err
	}

	// Sort by lexical order.
	loEphPub, hiEphPub := sort32(locEphPub, remEphPub)

	transcript := merlin.NewTranscript("TENDERMINT_SECRET_CONNECTION_TRANSCRIPT_HASH")

	transcript.AppendMessage(labelEphemeralLowerPublicKey, loEphPub[:])
	transcript.AppendMessage(labelEphemeralUpperPublicKey, hiEphPub[:])

	// Check if the local ephemeral public key was the least, lexicographically
	// sorted.
	locIsLeast := bytes.Equal(locEphPub[:], loEphPub[:])

	// Compute common diffie hellman secret using X25519.
	dhSecret, err := computeDHSecret(remEphPub, locEphPriv)
	if err != nil {
		return nil, err
	}

	transcript.AppendMessage(labelDHSecret, dhSecret[:])

	// Generate the secret used for receiving, sending, challenge via HKDF-SHA2
	// on the transcript state (which itself also uses HKDF-SHA2 to derive a key
	// from the dhSecret).
	recvSecret, sendSecret := deriveSecrets(dhSecret, locIsLeast)

	const challengeSize = 32
	var challenge [challengeSize]byte
	challengeSlice := transcript.ExtractBytes(labelSecretConnectionMac, challengeSize)

	copy(challenge[:], challengeSlice[0:challengeSize])

	sendAead, err := chacha20poly1305.New(sendSecret[:])
	if err != nil {
		return nil, errors.New("invalid send SecretConnection Key")
	}
	recvAead, err := chacha20poly1305.New(recvSecret[:])
	if err != nil {
		return nil, errors.New("invalid receive SecretConnection Key")
	}

	sc := &SecretConnection{
		conn:       conn,
		recvBuffer: nil,
		recvNonce:  new([aeadNonceSize]byte),
		sendNonce:  new([aeadNonceSize]byte),
		recvAead:   recvAead,
		sendAead:   sendAead,
	}

	// Sign the challenge bytes for authentication.
	locSignature := signChallenge(&challenge, locPrivKey)

	// Share (in secret) each other's pubkey & challenge signature
	authSigMsg, err := shareAuthSignature(sc, locPubKey, locSignature)
	if err != nil {
		return nil, err
	}

	remPubKey, remSignature := authSigMsg.Key, authSigMsg.Sig
<<<<<<< HEAD

	if _, ok := remPubKey.(ed25519.PubKeyEd25519); !ok {
		return nil, errors.Errorf("expected ed25519 pubkey, got %T", remPubKey)
	}

=======
	if _, ok := remPubKey.(ed25519.PubKeyEd25519); !ok {
		return nil, errors.Errorf("expected ed25519 pubkey, got %T", remPubKey)
	}
>>>>>>> af992361
	if !remPubKey.VerifyBytes(challenge[:], remSignature) {
		return nil, errors.New("challenge verification failed")
	}

	// We've authorized.
	sc.remPubKey = remPubKey
	return sc, nil
}

// RemotePubKey returns authenticated remote pubkey
func (sc *SecretConnection) RemotePubKey() crypto.PubKey {
	return sc.remPubKey
}

// Writes encrypted frames of `totalFrameSize + aeadSizeOverhead`.
// CONTRACT: data smaller than dataMaxSize is written atomically.
func (sc *SecretConnection) Write(data []byte) (n int, err error) {
	sc.sendMtx.Lock()
	defer sc.sendMtx.Unlock()

	for 0 < len(data) {
		if err := func() error {
			var sealedFrame = pool.Get(aeadSizeOverhead + totalFrameSize)
			var frame = pool.Get(totalFrameSize)
			defer func() {
				pool.Put(sealedFrame)
				pool.Put(frame)
			}()
			var chunk []byte
			if dataMaxSize < len(data) {
				chunk = data[:dataMaxSize]
				data = data[dataMaxSize:]
			} else {
				chunk = data
				data = nil
			}
			chunkLength := len(chunk)
			binary.LittleEndian.PutUint32(frame, uint32(chunkLength))
			copy(frame[dataLenSize:], chunk)

			// encrypt the frame
			sc.sendAead.Seal(sealedFrame[:0], sc.sendNonce[:], frame, nil)
			incrNonce(sc.sendNonce)
			// end encryption

			_, err = sc.conn.Write(sealedFrame)
			if err != nil {
				return err
			}
			n += len(chunk)
			return nil
		}(); err != nil {
			return n, err
		}
	}
	return n, err
}

// CONTRACT: data smaller than dataMaxSize is read atomically.
func (sc *SecretConnection) Read(data []byte) (n int, err error) {
	sc.recvMtx.Lock()
	defer sc.recvMtx.Unlock()

	// read off and update the recvBuffer, if non-empty
	if 0 < len(sc.recvBuffer) {
		n = copy(data, sc.recvBuffer)
		sc.recvBuffer = sc.recvBuffer[n:]
		return
	}

	// read off the conn
	var sealedFrame = pool.Get(aeadSizeOverhead + totalFrameSize)
	defer pool.Put(sealedFrame)
	_, err = io.ReadFull(sc.conn, sealedFrame)
	if err != nil {
		return
	}

	// decrypt the frame.
	// reads and updates the sc.recvNonce
	var frame = pool.Get(totalFrameSize)
	defer pool.Put(frame)
	_, err = sc.recvAead.Open(frame[:0], sc.recvNonce[:], sealedFrame, nil)
	if err != nil {
		return n, errors.New("failed to decrypt SecretConnection")
	}
	incrNonce(sc.recvNonce)
	// end decryption

	// copy checkLength worth into data,
	// set recvBuffer to the rest.
	var chunkLength = binary.LittleEndian.Uint32(frame) // read the first four bytes
	if chunkLength > dataMaxSize {
		return 0, errors.New("chunkLength is greater than dataMaxSize")
	}
	var chunk = frame[dataLenSize : dataLenSize+chunkLength]
	n = copy(data, chunk)
	if n < len(chunk) {
		sc.recvBuffer = make([]byte, len(chunk)-n)
		copy(sc.recvBuffer, chunk[n:])
	}
	return n, err
}

// Implements net.Conn
// nolint
func (sc *SecretConnection) Close() error                  { return sc.conn.Close() }
func (sc *SecretConnection) LocalAddr() net.Addr           { return sc.conn.(net.Conn).LocalAddr() }
func (sc *SecretConnection) RemoteAddr() net.Addr          { return sc.conn.(net.Conn).RemoteAddr() }
func (sc *SecretConnection) SetDeadline(t time.Time) error { return sc.conn.(net.Conn).SetDeadline(t) }
func (sc *SecretConnection) SetReadDeadline(t time.Time) error {
	return sc.conn.(net.Conn).SetReadDeadline(t)
}
func (sc *SecretConnection) SetWriteDeadline(t time.Time) error {
	return sc.conn.(net.Conn).SetWriteDeadline(t)
}

func genEphKeys() (ephPub, ephPriv *[32]byte) {
	var err error
	// TODO: Probably not a problem but ask Tony: different from the rust implementation (uses x25519-dalek),
	// we do not "clamp" the private key scalar:
	// see: https://github.com/dalek-cryptography/x25519-dalek/blob/34676d336049df2bba763cc076a75e47ae1f170f/src/x25519.rs#L56-L74
	ephPub, ephPriv, err = box.GenerateKey(crand.Reader)
	if err != nil {
		panic("Could not generate ephemeral key-pair")
	}
	return
}

func shareEphPubKey(conn io.ReadWriter, locEphPub *[32]byte) (remEphPub *[32]byte, err error) {

	// Send our pubkey and receive theirs in tandem.
	var trs, _ = async.Parallel(
		func(_ int) (val interface{}, abort bool, err error) {
			var _, err1 = cdc.MarshalBinaryLengthPrefixedWriter(conn, locEphPub)
			if err1 != nil {
				return nil, true, err1 // abort
			}
			return nil, false, nil
		},
		func(_ int) (val interface{}, abort bool, err error) {
			var _remEphPub [32]byte
			var _, err2 = cdc.UnmarshalBinaryLengthPrefixedReader(conn, &_remEphPub, 1024*1024) // TODO
			if err2 != nil {
				return nil, true, err2 // abort
			}
			return _remEphPub, false, nil
		},
	)

	// If error:
	if trs.FirstError() != nil {
		err = trs.FirstError()
		return
	}

	// Otherwise:
	var _remEphPub = trs.FirstValue().([32]byte)
	return &_remEphPub, nil
}

func deriveSecrets(
	dhSecret *[32]byte,
	locIsLeast bool,
) (recvSecret, sendSecret *[aeadKeySize]byte) {
	hash := sha256.New
	hkdf := hkdf.New(hash, dhSecret[:], nil, secretConnKeyAndChallengeGen)
	// get enough data for 2 aead keys, and a 32 byte challenge
	res := new([2*aeadKeySize + 32]byte)
	_, err := io.ReadFull(hkdf, res[:])
	if err != nil {
		panic(err)
	}

	recvSecret = new([aeadKeySize]byte)
	sendSecret = new([aeadKeySize]byte)

	// bytes 0 through aeadKeySize - 1 are one aead key.
	// bytes aeadKeySize through 2*aeadKeySize -1 are another aead key.
	// which key corresponds to sending and receiving key depends on whether
	// the local key is less than the remote key.
	if locIsLeast {
		copy(recvSecret[:], res[0:aeadKeySize])
		copy(sendSecret[:], res[aeadKeySize:aeadKeySize*2])
	} else {
		copy(sendSecret[:], res[0:aeadKeySize])
		copy(recvSecret[:], res[aeadKeySize:aeadKeySize*2])
	}

	return
}

// computeDHSecret computes a Diffie-Hellman shared secret key
// from our own local private key and the other's public key.
//
// It returns an error if the computed shared secret is all zeroes.
func computeDHSecret(remPubKey, locPrivKey *[32]byte) (shrKey *[32]byte, err error) {
	shrKey = new([32]byte)
	curve25519.ScalarMult(shrKey, locPrivKey, remPubKey)

	// reject if the returned shared secret is all zeroes
	// related to: https://github.com/tendermint/tendermint/issues/3010
	zero := new([32]byte)
	if subtle.ConstantTimeCompare(shrKey[:], zero[:]) == 1 {
		return nil, ErrSharedSecretIsZero
	}
	return
}

func sort32(foo, bar *[32]byte) (lo, hi *[32]byte) {
	if bytes.Compare(foo[:], bar[:]) < 0 {
		lo = foo
		hi = bar
	} else {
		lo = bar
		hi = foo
	}
	return
}

func signChallenge(challenge *[32]byte, locPrivKey crypto.PrivKey) (signature []byte) {
	signature, err := locPrivKey.Sign(challenge[:])
	// TODO(ismail): let signChallenge return an error instead
	if err != nil {
		panic(err)
	}
	return
}

type authSigMessage struct {
	Key crypto.PubKey
	Sig []byte
}

func shareAuthSignature(sc io.ReadWriter, pubKey crypto.PubKey, signature []byte) (recvMsg authSigMessage, err error) {

	// Send our info and receive theirs in tandem.
	var trs, _ = async.Parallel(
		func(_ int) (val interface{}, abort bool, err error) {
			var _, err1 = cdc.MarshalBinaryLengthPrefixedWriter(sc, authSigMessage{pubKey, signature})
			if err1 != nil {
				return nil, true, err1 // abort
			}
			return nil, false, nil
		},
		func(_ int) (val interface{}, abort bool, err error) {
			var _recvMsg authSigMessage
			var _, err2 = cdc.UnmarshalBinaryLengthPrefixedReader(sc, &_recvMsg, 1024*1024) // TODO
			if err2 != nil {
				return nil, true, err2 // abort
			}
			return _recvMsg, false, nil
		},
	)

	// If error:
	if trs.FirstError() != nil {
		err = trs.FirstError()
		return
	}

	var _recvMsg = trs.FirstValue().(authSigMessage)
	return _recvMsg, nil
}

//--------------------------------------------------------------------------------

// Increment nonce little-endian by 1 with wraparound.
// Due to chacha20poly1305 expecting a 12 byte nonce we do not use the first four
// bytes. We only increment a 64 bit unsigned int in the remaining 8 bytes
// (little-endian in nonce[4:]).
func incrNonce(nonce *[aeadNonceSize]byte) {
	counter := binary.LittleEndian.Uint64(nonce[4:])
	if counter == math.MaxUint64 {
		// Terminates the session and makes sure the nonce would not re-used.
		// See https://github.com/tendermint/tendermint/issues/3531
		panic("can't increase nonce without overflow")
	}
	counter++
	binary.LittleEndian.PutUint64(nonce[4:], counter)
}<|MERGE_RESOLUTION|>--- conflicted
+++ resolved
@@ -13,10 +13,7 @@
 	"sync"
 	"time"
 
-<<<<<<< HEAD
-=======
 	"github.com/gtank/merlin"
->>>>>>> af992361
 	pool "github.com/libp2p/go-buffer-pool"
 	"github.com/pkg/errors"
 	"golang.org/x/crypto/chacha20poly1305"
@@ -26,11 +23,7 @@
 
 	"github.com/tendermint/tendermint/crypto"
 	"github.com/tendermint/tendermint/crypto/ed25519"
-<<<<<<< HEAD
-	cmn "github.com/tendermint/tendermint/libs/common"
-=======
 	"github.com/tendermint/tendermint/libs/async"
->>>>>>> af992361
 )
 
 // 4 + 1024 == 1028 total frame size
@@ -168,17 +161,9 @@
 	}
 
 	remPubKey, remSignature := authSigMsg.Key, authSigMsg.Sig
-<<<<<<< HEAD
-
 	if _, ok := remPubKey.(ed25519.PubKeyEd25519); !ok {
 		return nil, errors.Errorf("expected ed25519 pubkey, got %T", remPubKey)
 	}
-
-=======
-	if _, ok := remPubKey.(ed25519.PubKeyEd25519); !ok {
-		return nil, errors.Errorf("expected ed25519 pubkey, got %T", remPubKey)
-	}
->>>>>>> af992361
 	if !remPubKey.VerifyBytes(challenge[:], remSignature) {
 		return nil, errors.New("challenge verification failed")
 	}
